--- conflicted
+++ resolved
@@ -1,14 +1,11 @@
 [metadata]
 name = sunkit_image
-provides = sunkit_image
+author = The SunPy Community
+author_email = sunpy@googlegroups.com
 description = A image processing toolbox for Solar Physics.
 long_description = file: README.rst
-long_description_content_type = text/x-rst
-author = The SunPy Community
-author_email = sunpy@googlegroups.com
-license = BSD 2-Clause
-license_file = LICENSE.rst
-url = https://sunpy.org
+license = BSD 3-Clause
+url = http://docs.sunpy.org/projects/sunkit-image/
 edit_on_github = True
 github_project = sunpy/sunkit-image
 platform = any
@@ -38,7 +35,6 @@
 
 [options.extras_require]
 tests =
-  pytest<5.1
   pytest-astropy
   pytest-cov
   tox
@@ -78,15 +74,7 @@
 [flake8]
 max-line-length = 110
 
-<<<<<<< HEAD
 [isort]
-=======
-[tool:isort]
-skip=ah_bootstrap.py,docs/conf.py,astropy_helpers
-line_length = 110
-not_skip = __init__.py
-sections = FUTURE, STDLIB, THIRDPARTY, ASTROPY, FIRSTPARTY, LOCALFOLDER
->>>>>>> 15879f30
 default_section = THIRDPARTY
 force_grid_wrap=0
 include_trailing_comma = true
@@ -100,9 +88,7 @@
 sections = FUTURE, STDLIB, THIRDPARTY, ASTROPY, FIRSTPARTY, LOCALFOLDER
 
 [coverage:run]
-branch = True
 omit =
-<<<<<<< HEAD
   */sunkit_image/__init__*
   */sunkit_image/*/tests/*
   */sunkit_image/*setup*
@@ -118,22 +104,6 @@
   sunkit_image/extern/*
   sunkit_image/version*
 
-=======
-  sunkit_image/conftest.py
-  sunkit_image/cython_version*
-  sunkit_image/*setup*
-  sunkit_image/extern/*
-  sunkit_image/version*
-  sunkit_image/__init__*
-  sunkit_image/_sunpy_init*
-  */sunkit_image/conftest.py
-  */sunkit_image/cython_version*
-  */sunkit_image/*setup*
-  */sunkit_image/extern/*
-  */sunkit_image/version*
-  */sunkit_image/__init__*
-  */sunkit_image/_sunpy_init*
->>>>>>> 15879f30
 
 [coverage:report]
 exclude_lines =
