[build-system]
requires = [
  "setuptools>=62.1",
  "setuptools_scm[toml]>=6.2",
  "wheel",]
build-backend = "setuptools.build_meta"

[project]
name = "sunkit_image"
dynamic = ["version"]
description = "An image processing toolbox for Solar Physics."
readme = "README.rst"
requires-python = ">=3.10"
readme = { file = "README.rst", content-type = "text/x-rst" }
keywords = ["solar physics", "solar", "science", "NASA", "image analysis"]
authors = [
  { name = "The SunPy Community", email = "sunpy@googlegrouups.com" },
classifiers = [
  "Development Status :: 3 - Alpha",
  "Intended Audience :: Science/Research",
  "License :: OSI Approved :: BSD License",
  "Natural Language :: English",
  "Operating System :: OS Independent",
  "Programming Language :: Python",
  "Programming Language :: Python :: 3",
  "Programming Language :: Python :: 3.10",
  "Programming Language :: Python :: 3.11",
  "Programming Language :: Python :: 3.12",
  "Topic :: Scientific/Engineering :: Physics",
]
dependencies = [
  'astropy>=5.2.0',
  'matplotlib>=3.5.0',
  'numpy>=1.21.0',
  'scikit-image>=0.19.0',
  'scipy>=1.8.0,!=1.10.0',
  'sunpy[map]>=5.0.0',
]

[project.optional-dependencies]
core = ["sunkit_image"]
all = ["sunkit_image[watroo]"]
watroo = ["watroo"]
tests = [
  "sunkit_image[all]",
  'dask',
  'pytest-astropy',
  'pytest-mpl',
  "sunpy[data]>=5.0.0",
]
docs = [
  "sunkit_image[all]",
  'astroscrappy',
  'beautifulsoup4',
  'dask',
  'matplotlib',
  'sphinx-automodapi',
  'sphinx-changelog',
  'sphinx-design',
  'sphinx-gallery',
  'sphinx',
  'sunpy-sphinx-theme',
  'sunpy[data,net]>=5.0.0',
  'zeep',
]
<<<<<<< HEAD
[project.urls]
changelog = "https://docs.sunpy.org/projects/sunkit-image/en/latest/changelog.html"
documentation = "https://docs.sunpy.org/projects/sunkit-image/"
homepage = "https://sunpy.org/"
issue_tracker = "https://github.com/sunpy/sunkit-image/issues"
repository = "https://github.com/sunpy/sunkit-image/"
=======
dev = ["sunkit_image[all,tests,docs]"]

[tool.setuptools_scm]
write_to = "sunkit_image/_version.py"
>>>>>>> 42697dee

[tool.setuptools]
zip-safe = false
include-package-data = true

[tool.setuptools.packages.find]
exclude = ["sunkit_image._dev*"]

[tool.setuptools_scm]
write_to = "sunkit_image/_version.py"

[tool.codespell]
skip = "*.asdf,*.fits,*.fts,*.header,*.json,*.xsh,*cache*,*egg*,*extern*,.git,.idea,.tox,_build,*truncated,*.svg,.asv_env,.history"
ignore-words-list = "sav,"

[ tool.gilesbot ]
  [ tool.gilesbot.circleci_artifacts ]
    enabled = true

  [ tool.gilesbot.pull_requests ]
    enabled = true

  [ tool.gilesbot.towncrier_changelog ]
    enabled = true
    verify_pr_number = true
    changelog_skip_label = "No Changelog Entry Needed"
    help_url = "https://github.com/sunpy/sunkit-image/blob/main/changelog/README.rst"

    changelog_missing_long = "There isn't a changelog file in this pull request. Please add a changelog file to the `changelog/` directory following the instructions in the changelog [README](https://github.com/sunpy/sunkit-image/blob/main/changelog/README.rst)."

    type_incorrect_long = "The changelog file you added is not one of the allowed types. Please use one of the types described in the changelog [README](https://github.com/sunpy/sunkit-image/blob/main/changelog/README.rst)"

    number_incorrect_long = "The number in the changelog file you added does not match the number of this pull request. Please rename the file."

[tool.towncrier]
    package = "sunkit_image"
    filename = "CHANGELOG.rst"
    directory = "changelog/"
    issue_format = "`#{issue} <https://github.com/sunpy/sunkit-image/pull/{issue}>`__"
    title_format = "{version} ({project_date})"

    [[tool.towncrier.type]]
        directory = "breaking"
        name = "Backwards Incompatible Changes"
        showcontent = true

    [[tool.towncrier.type]]
        directory = "api"
        name = "API Changes"
        showcontent = true

    [[tool.towncrier.type]]
      directory = "removal"
      name = "Deprecations and Removals"
      showcontent = true

    [[tool.towncrier.type]]
      directory = "feature"
      name = "Features"
      showcontent = true

    [[tool.towncrier.type]]
      directory = "bugfix"
      name = "Bug Fixes"
      showcontent = true

    [[tool.towncrier.type]]
      directory = "doc"
      name = "Improved Documentation"
      showcontent = true

    [[tool.towncrier.type]]
      directory = "trivial"
      name = "Trivial/Internal Changes"
      showcontent = true<|MERGE_RESOLUTION|>--- conflicted
+++ resolved
@@ -2,19 +2,20 @@
 requires = [
   "setuptools>=62.1",
   "setuptools_scm[toml]>=6.2",
-  "wheel",]
+  "wheel",
+]
 build-backend = "setuptools.build_meta"
 
 [project]
 name = "sunkit_image"
 dynamic = ["version"]
 description = "An image processing toolbox for Solar Physics."
-readme = "README.rst"
 requires-python = ">=3.10"
 readme = { file = "README.rst", content-type = "text/x-rst" }
 keywords = ["solar physics", "solar", "science", "NASA", "image analysis"]
 authors = [
   { name = "The SunPy Community", email = "sunpy@googlegrouups.com" },
+]
 classifiers = [
   "Development Status :: 3 - Alpha",
   "Intended Audience :: Science/Research",
@@ -30,10 +31,10 @@
 ]
 dependencies = [
   'astropy>=5.2.0',
+  'numpy>=1.21.0',
   'matplotlib>=3.5.0',
-  'numpy>=1.21.0',
+  'scipy>=1.8.0,!=1.10.0',
   'scikit-image>=0.19.0',
-  'scipy>=1.8.0,!=1.10.0',
   'sunpy[map]>=5.0.0',
 ]
 
@@ -63,33 +64,28 @@
   'sunpy[data,net]>=5.0.0',
   'zeep',
 ]
-<<<<<<< HEAD
+
+dev = ["sunkit_image[tests,docs]"]
+
 [project.urls]
 changelog = "https://docs.sunpy.org/projects/sunkit-image/en/latest/changelog.html"
 documentation = "https://docs.sunpy.org/projects/sunkit-image/"
 homepage = "https://sunpy.org/"
 issue_tracker = "https://github.com/sunpy/sunkit-image/issues"
 repository = "https://github.com/sunpy/sunkit-image/"
-=======
-dev = ["sunkit_image[all,tests,docs]"]
+
+[tool.setuptools]
+include-package-data = true
+platforms = ["any"]
+provides = ["sunkit_image"]
+license-files = ["LICENSE.rst"]
+
+[tool.setuptools.packages.find]
+exclude = ["sunkit_image._dev*"]
+namespaces = false
 
 [tool.setuptools_scm]
 write_to = "sunkit_image/_version.py"
->>>>>>> 42697dee
-
-[tool.setuptools]
-zip-safe = false
-include-package-data = true
-
-[tool.setuptools.packages.find]
-exclude = ["sunkit_image._dev*"]
-
-[tool.setuptools_scm]
-write_to = "sunkit_image/_version.py"
-
-[tool.codespell]
-skip = "*.asdf,*.fits,*.fts,*.header,*.json,*.xsh,*cache*,*egg*,*extern*,.git,.idea,.tox,_build,*truncated,*.svg,.asv_env,.history"
-ignore-words-list = "sav,"
 
 [ tool.gilesbot ]
   [ tool.gilesbot.circleci_artifacts ]
