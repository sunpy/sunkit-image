"""
This module contains an implementation of the Automated Swirl Detection
Algorithm (ASDA).
"""

import warnings
from itertools import product

import numpy as np
from skimage import measure

from sunkit_image.utils import calculate_gamma, points_in_poly, reform2d, remove_duplicate

__all__ = [
    "generate_velocity_field",
    "calculate_gamma_values",
    "get_vortex_edges",
    "get_vortex_properties",
    "get_vortex_meshgrid",
    "get_rotational_velocity",
    "get_radial_velocity",
    "get_velocity_field",
]


def generate_velocity_field(vx, vy, i, j, r=3):
    """
    Given a point ``[i, j]``, generate a velocity field which contains a region
    with a size of ``(2r+1) x (2r+1)`` centered at ``[i, j]`` from the original
    velocity field ``vx`` and ``vy``.

    Parameters
    ----------
    vx : `numpy.ndarray`
        Velocity field in the x direction.
    vy : `numpy.ndarray`
        Velocity field in the y direction.
    i : `int`
        first dimension of the pixel position of a target point.
    j : `int`
        second dimension of the pixel position of a target point.
    r : `int`, optional
        Maximum distance of neighbor points from target point.
        Default value is 3.

    Returns
    -------
    `numpy.ndarray`
        The first dimension is a velocity field which contains a
        region with a size of ``(2r+1) x (2r+1)`` centered at ``[i, j]`` from
        the original velocity field ``vx`` and ``vy``.
        the second dimension is similar as the first dimension, but
        with the mean velocity field subtracted from the original
        velocity field.
    """
    if vx.shape != vy.shape:
        raise ValueError("Shape of velocity field's vx and vy do not match")
    if not isinstance(r, int):
        raise ValueError("Keyword 'r' must be an integer")
    vel = np.array(
        [[vx[i + im, j + jm], vy[i + im, j + jm]] for im in np.arange(-r, r + 1) for jm in np.arange(-r, r + 1)],
    )
    return np.array([vel, vel - vel.mean(axis=0)])


def calculate_gamma_values(vx, vy, factor=1, r=3):
    """
    Calculate ``gamma1`` and ``gamma2`` values of velocity field vx and vy.

    Parameters
    ----------
    vx : `numpy.ndarray`
        Velocity field in the x direction.
    vy : `numpy.ndarray`
        Velocity field in the y direction.
    factor : `int`, optional
        Magnify the original data to find sub-grid vortex center and boundary.
        Default value is 1.
    r : `int`, optional
        Maximum distance of neighbor points from target point.
        Default value is 3.

    Returns
    -------
    `tuple`
        A tuple in form of ``(gamma1, gamma2)``, where ``gamma1`` is useful in
        finding vortex centers and ``gamma2`` is useful in finding vortex
        edges.
    """

<<<<<<< HEAD
    def __init__(self, vx, vy, r=3, factor=1):
        """
        Parameters
        ----------
        vx : `numpy.ndarray`
            Velocity field in the x direction.
        vy : `numpy.ndarray`
            Velocity field in the y direction.
        r : `int`, optional
            Maximum distance of neighbor points from target point.
            Default value is 3.
        factor : `int`, optional
            Magnify the original data to find sub-grid vortex center and boundary.
            Default value is 1.

        References
        ----------
        * Laurent Graftieaux, Marc Michard and Nathalie Grosjean.
          Combining PIV, POD and vortex identification algorithms for the
          study of unsteady turbulent swirling flows.
          Meas. Sci. Technol. 12, 1422, 2001.
          (https://doi.org/10.1088/0957-0233/12/9/307)
        * Jiajia Liu, Chris Nelson, Robert Erdelyi.
          Automated Swirl Detection Algorithm (ASDA) and Its Application to
          Simulation and Observational Data.
          Astrophys. J., 872, 22, 2019.
          (https://doi.org/10.3847/1538-4357/aabd34)

        """
        if vx.shape != vy.shape:
            msg = "Shape of velocity field's vx and vy do not match"
            raise ValueError(msg)
        if not isinstance(r, int):
            msg = "Keyword 'r' must be an integer"
            raise TypeError(msg)
        if not isinstance(factor, int):
            msg = "Keyword 'factor' must be an integer"
            raise TypeError(msg)
        self.vx = vx
        self.vy = vy
        self.dshape = np.shape(vx)
        self.r = r
        self.factor = factor

    def gen_vel(self, i, j):
        """
        Given a point ``[i, j]``, generate a velocity field which contains a
        region with a size of ``(2r+1) x (2r+1)`` centered at ``[i, j]`` from
        the original velocity field ``self.vx`` and ``self.vy``.

        Parameters
        ----------
        i : `int`
            first dimension of the pixel position of a target point.
        j : `int`
            second dimension of the pixel position of a target point.

        Returns
        -------
        `numpy.ndarray`
            The first dimension is a velocity field which contains a
            region with a size of ``(2r+1) x (2r+1)`` centered at ``[i, j]`` from
            the original velocity field ``self.vx`` and ``self.vy``.
            the second dimension is similar as the first dimension, but
            with the mean velocity field subtracted from the original
            velocity field.
        """
        vel = np.array(
            [
                [self.vx[i + im, j + jm], self.vy[i + im, j + jm]]
                for im in np.arange(-self.r, self.r + 1)
                for jm in np.arange(-self.r, self.r + 1)
            ],
        )
        return np.array([vel, vel - vel.mean(axis=0)])

    def gamma_values(self):
        """
        Calculate ``gamma1`` and ``gamma2`` values of velocity field vx and vy.

        Returns
        -------
        `tuple`
            A tuple in form of ``(gamma1, gamma2)``, where ``gamma1`` is useful in
            finding vortex centers and ``gamma2`` is useful in finding vortex
            edges.
        """
        # This part of the code was written in (x, y) order
        # but numpy is in (y, x) order so we need to transpose it
        self.vx = self.vx.T
        self.vy = self.vy.T
        if self.factor > 1:
            self.vx = reform2d(self.vx, self.factor)
            self.vy = reform2d(self.vy, self.factor)
        self.gamma = np.array([np.zeros_like(self.vx), np.zeros_like(self.vy)]).T
        # pm vectors, see equation (8) in Graftieaux et al. 2001 or Equation (1) in Liu et al. 2019
        pm = np.array(
            [[i, j] for i in np.arange(-self.r, self.r + 1) for j in np.arange(-self.r, self.r + 1)],
            dtype=float,
        )
        # Mode of vector pm
        pnorm = np.linalg.norm(pm, axis=1)
        # Number of points in the concerned region
        N = (2 * self.r + 1) ** 2
        index = np.array(
=======
    if vx.shape != vy.shape:
        raise ValueError("Shape of velocity field's vx and vy do not match")
    if not isinstance(r, int):
        raise ValueError("Keyword 'r' must be an integer")
    if not isinstance(factor, int):
        raise ValueError("Keyword 'factor' must be an integer")

    # This part of the code was written in (x, y) order
    # but numpy is in (y, x) order so we need to transpose it
    dshape = np.shape(vx)
    vx = vx.T
    vy = vy.T
    if factor > 1:
        vx = reform2d(vx, factor)
        vy = reform2d(vy, factor)
    gamma = np.array([np.zeros_like(vx), np.zeros_like(vy)]).T
    # pm vectors, see equation (8) in Graftieaux et al. 2001 or Equation (1) in Liu et al. 2019
    pm = np.array(
        [[i, j] for i in np.arange(-r, r + 1) for j in np.arange(-r, r + 1)],
        dtype=float,
    )
    # Mode of vector pm
    pnorm = np.linalg.norm(pm, axis=1)
    # Number of points in the concerned region
    N = (2 * r + 1) ** 2

    index = np.array(
        [[i, j] for i in np.arange(r, dshape[0] - r) for j in np.arange(r, dshape[1] - r)],
    )
    index = index.T
    vel = generate_velocity_field(vx, vy, index[1], index[0], r)
    for d, (i, j) in enumerate(
        product(np.arange(r, dshape[0] - r, 1), np.arange(r, dshape[1] - r, 1)),
    ):
        gamma[i, j, 0], gamma[i, j, 1] = calculate_gamma(pm, vel[..., d], pnorm, N)
    # Transpose back vx & vy
    vx = vx.T
    vy = vy.T
    return gamma


def get_vortex_edges(gamma, rmin=4, gamma_min=0.89, factor=1):
    """
    Find all swirls from ``gamma1``, and ``gamma2``.

    Parameters
    ----------
    gamma : `tuple`
        A tuple in form of ``(gamma1, gamma2)``, where ``gamma1`` is useful in
        finding vortex centers and ``gamma2`` is useful in finding vortex
        edges.
    rmin : `int`, optional
        Minimum radius of swirls, all swirls with radius less than ``rmin`` will be rejected.
        Defaults to 4.
    gamma_min : `float`, optional
        Minimum value of ``gamma1``, all potential swirls with
        peak ``gamma1`` values less than ``gamma_min`` will be rejected.
    factor : `int`, optional
        Magnify the original data to find sub-grid vortex center and boundary.
        Default value is 1.

    Returns
    -------
    `dict`
        The keys and their meanings of the dictionary are:
        ``center`` : Center locations of vortices, in the form of ``[x, y]``.
        ``edge`` : Edge locations of vortices, in the form of ``[x, y]``.
        ``points`` : All points within vortices, in the form of ``[x, y]``.
        ``peak`` : Maximum/minimum gamma1 values in vortices.
        ``radius`` : Equivalent radius of vortices.
        All results are in pixel coordinates.
    """
    if not isinstance(factor, int):
        raise ValueError("Keyword 'factor' must be an integer")

    edge_prop = {"center": (), "edge": (), "points": (), "peak": (), "radius": ()}
    cs = np.array(measure.find_contours(gamma[..., 1].T, -2 / np.pi), dtype=object)
    cs_pos = np.array(measure.find_contours(gamma[..., 1].T, 2 / np.pi), dtype=object)
    if len(cs) == 0:
        cs = cs_pos
    elif len(cs_pos) != 0:
        cs = np.append(cs, cs_pos, 0)
    for i in range(np.shape(cs)[0]):
        v = np.rint(cs[i].astype(np.float32))
        v = remove_duplicate(v)
        # Find all points in the contour
        ps = points_in_poly(v)
        # gamma1 value of all points in the contour
        dust = []
        for p in ps:
            dust.append(gamma[..., 0][int(p[1]), int(p[0])])
        # Determine swirl properties
        if len(dust) > 1:
            # Effective radius
            re = np.sqrt(np.array(ps).shape[0] / np.pi) / factor
            # Only consider swirls with re >= rmin and maximum gamma1 value greater than gamma_min
            if np.max(np.fabs(dust)) >= gamma_min and re >= rmin:
                # Extract the index, only first dimension
                idx = np.where(np.fabs(dust) == np.max(np.fabs(dust)))[0][0]
                edge_prop["center"] += (np.array(ps[idx]) / factor,)
                edge_prop["edge"] += (np.array(v) / factor,)
                edge_prop["points"] += (np.array(ps) / factor,)
                edge_prop["peak"] += (dust[idx],)
                edge_prop["radius"] += (re,)
    return edge_prop


def get_vortex_properties(vx, vy, edge_prop, image=None):
    """
    Calculate expanding, rotational speed, equivalent radius and average
    intensity of given swirls.

    Parameters
    ----------
    vx : `numpy.ndarray`
        Velocity field in the x direction.
    vy : `numpy.ndarray`
        Velocity field in the y direction.
    edge_prop : `dict`
        The keys and their meanings of the dictionary are:
        ``center`` : Center locations of vortices, in the form of ``[x, y]``.
        ``edge`` : Edge locations of vortices, in the form of ``[x, y]``.
        ``points`` : All points within vortices, in the form of ``[x, y]``.
        ``peak`` : Maximum/minimum gamma1 values in vortices.
        ``radius`` : Equivalent radius of vortices.
        All results are in pixel coordinates.
    image : `numpy.ndarray`
        Has to have the same shape as ``vx`` observational image,
        which will be used to calculate the average observational values of all swirls.

    Returns
    -------
    `tuple`
        The returned tuple has four components, which are:

        ``ve`` : expanding speed, in the same unit as ``vx`` or ``vy``.
        ``vr`` : rotational speed, in the same unit as ``vx`` or ``vy``.
        ``vc`` : velocity of the center, in the form of ``[vx, vy]``.
        ``ia`` : average of the observational values within the vortices if the parameter image is given.
    """
    if vx.shape != vy.shape:
        raise ValueError("Shape of velocity field's vx and vy do not match")

    ve, vr, vc, ia = (), (), (), ()
    for i in range(len(edge_prop["center"])):
        # Centre and edge of i-th swirl
        cen = edge_prop["center"][i]
        edg = edge_prop["edge"][i]
        # Points of i-th swirl
        pnt = np.array(edge_prop["points"][i], dtype=int)
        # Calculate velocity of the center
        vc += (
>>>>>>> 76322c31
            [
                vx[int(round(cen[1])), int(round(cen[0]))],
                vy[int(round(cen[1])), int(round(cen[0]))],
            ],
        )
<<<<<<< HEAD
        index = index.T
        vel = self.gen_vel(index[1], index[0])
        for d, (i, j) in enumerate(
            product(np.arange(self.r, self.dshape[0] - self.r, 1), np.arange(self.r, self.dshape[1] - self.r, 1)),
        ):
            self.gamma[i, j, 0], self.gamma[i, j, 1] = calculate_gamma(pm, vel[..., d], pnorm, N)
        # Transpose back vx & vy
        self.vx = self.vx.T
        self.vy = self.vy.T
        return self.gamma

    def center_edge(self, rmin=4, gamma_min=0.89):
        """
        Find all swirls from ``gamma1``, and ``gamma2``.

        Parameters
        ----------
        rmin : `int`, optional
            Minimum radius of swirls, all swirls with radius less than ``rmin`` will be rejected.
            Defaults to 4.
        gamma_min : `float`, optional
            Minimum value of ``gamma1``, all potential swirls with
            peak ``gamma1`` values less than ``gamma_min`` will be rejected.

        Returns
        -------
        `dict`
            The keys and their meanings of the dictionary are:
            ``center`` : Center locations of vortices, in the form of ``[x, y]``.
            ``edge`` : Edge locations of vortices, in the form of ``[x, y]``.
            ``points`` : All points within vortices, in the form of ``[x, y]``.
            ``peak`` : Maximum/minimum gamma1 values in vortices.
            ``radius`` : Equivalent radius of vortices.
            All results are in pixel coordinates.
        """
        self.edge_prop = {"center": (), "edge": (), "points": (), "peak": (), "radius": ()}
        cs = np.array(measure.find_contours(self.gamma[..., 1].T, -2 / np.pi), dtype=object)
        cs_pos = np.array(measure.find_contours(self.gamma[..., 1].T, 2 / np.pi), dtype=object)
        if len(cs) == 0:
            cs = cs_pos
        elif len(cs_pos) != 0:
            cs = np.append(cs, cs_pos, 0)
        for i in range(np.shape(cs)[0]):
            v = np.rint(cs[i].astype(np.float32))
            v = remove_duplicate(v)
            # Find all points in the contour
            ps = points_in_poly(v)
            dust = [self.gamma[..., 0][int(p[1]), int(p[0])] for p in ps]
            # Determine swirl properties
            if len(dust) > 1:
                # Effective radius
                re = np.sqrt(np.array(ps).shape[0] / np.pi) / self.factor
                # Only consider swirls with re >= rmin and maximum gamma1 value greater than gamma_min
                if np.max(np.fabs(dust)) >= gamma_min and re >= rmin:
                    # Extract the index, only first dimension
                    idx = np.where(np.fabs(dust) == np.max(np.fabs(dust)))[0][0]
                    self.edge_prop["center"] += (np.array(ps[idx]) / self.factor,)
                    self.edge_prop["edge"] += (np.array(v) / self.factor,)
                    self.edge_prop["points"] += (np.array(ps) / self.factor,)
                    self.edge_prop["peak"] += (dust[idx],)
                    self.edge_prop["radius"] += (re,)
        return self.edge_prop

    def vortex_property(self, image=None):
        """
        Calculate expanding, rotational speed, equivalent radius and average
        intensity of given swirls.

        Parameters
        ----------
        image : `numpy.ndarray`
            Has to have the same shape as ``self.vx`` observational image,
            which will be used to calculate the average observational values of all swirls.

        Returns
        -------
        `tuple`
            The returned tuple has four components, which are:

            ``ve`` : expanding speed, in the same unit as ``self.vx`` or ``self.vy``.
            ``vr`` : rotational speed, in the same unit as ``self.vx`` or ``self.vy``.
            ``vc`` : velocity of the center, in the form of ``[vx, vy]``.
            ``ia`` : average of the observational values within the vortices if the parameter image is given.
        """
        ve, vr, vc, ia = (), (), (), ()
        for i in range(len(self.edge_prop["center"])):
            # Centre and edge of i-th swirl
            cen = self.edge_prop["center"][i]
            edg = self.edge_prop["edge"][i]
            # Points of i-th swirl
            pnt = np.array(self.edge_prop["points"][i], dtype=int)
            # Calculate velocity of the center
            vc += (
                [
                    self.vx[int(round(cen[1])), int(round(cen[0]))],
                    self.vy[int(round(cen[1])), int(round(cen[0]))],
                ],
            )
            # Calculate average the observational values
            if image is None:
                ia += (None,)
            else:
                value = 0
                for pos in pnt:
                    value += image[pos[1], pos[0]]
                ia += (value / pnt.shape[0],)
            ve0, vr0 = [], []
            for j in range(edg.shape[0]):
                # Edge position
                idx = [edg[j][0], edg[j][1]]
                # Eadial vector from swirl center to a point at its edge
                pm = [idx[0] - cen[0], idx[1] - cen[1]]
                # Tangential vector
                tn = [cen[1] - idx[1], idx[0] - cen[0]]
                # Velocity vector
                v = [self.vx[int(idx[1]), int(idx[0])], self.vy[int(idx[1]), int(idx[0])]]
                ve0.append(np.dot(v, pm) / np.linalg.norm(pm))
                vr0.append(np.dot(v, tn) / np.linalg.norm(tn))
            ve += (np.nanmean(ve0),)
            vr += (np.nanmean(vr0),)
        return ve, vr, vc, ia


class Lamb_Oseen(Asda):
=======
        # Calculate average the observational values
        if image is None:
            ia += (None,)
        else:
            value = 0
            for pos in pnt:
                value += image[pos[1], pos[0]]
            ia += (value / pnt.shape[0],)
        ve0, vr0 = [], []
        for j in range(edg.shape[0]):
            # Edge position
            idx = [edg[j][0], edg[j][1]]
            # Eadial vector from swirl center to a point at its edge
            pm = [idx[0] - cen[0], idx[1] - cen[1]]
            # Tangential vector
            tn = [cen[1] - idx[1], idx[0] - cen[0]]
            # Velocity vector
            v = [vx[int(idx[1]), int(idx[0])], vy[int(idx[1]), int(idx[0])]]
            ve0.append(np.dot(v, pm) / np.linalg.norm(pm))
            vr0.append(np.dot(v, tn) / np.linalg.norm(tn))
        ve += (np.nanmean(ve0),)
        vr += (np.nanmean(vr0),)
    return ve, vr, vc, ia


def get_vortex_meshgrid(x_range, y_range):
>>>>>>> 76322c31
    """
    Returns a meshgrid of the coordinates of the vortex.

    Parameters
    ----------
    x_range : `list`
        Range of the x coordinates of the meshgrid.
    y_range : `list`
        Range of the y coordinates of the meshgrid.

    Return
    ------
    `tuple`
        Contains the meshgrids generated.
    """
    xx, yy = np.meshgrid(np.arange(x_range[0], x_range[1]), np.arange(y_range[0], y_range[1]))
    return xx, yy

<<<<<<< HEAD
    def __init__(self, vmax=2.0, rmax=5, ratio_vradial=0, gamma=None, rcore=None, r=3, factor=1):
        """
        Parameters
        ----------
        vmax : `float`, optional
            Rotating speed of the vortex, negative value for clockwise vortex.
            Defaults to 2.0.
        rmax : `float`, optional
            Radius of of the vortex.
            Defaults to 5.
        ratio_vradial : `float`, optional
            Ratio between expanding/shrinking speed and rotating speed.
            Defaults to 0.
        gamma : `float`, optional
            A replacement for ``vmax`` and only used if both ``gamma`` and ``rcore``are not `None`.
            Defaults to `None`.
        rcore : `float`, optional
            A replacement for ``rmax`` and only used if both ``gamma`` and ``rcore``are not `None`.
            Defaults to `None`.
        r : `int`, optional
            Maximum distance of neighbor points from target point.
            Default value is 3.
        factor : `int`, optional
            Magnify the original data to find sub-grid vortex center and boundary.
            Default value is 1.
        """
        if not isinstance(r, int):
            msg = "Keyword 'r' must be an integer"
            raise TypeError(msg)
        if not isinstance(factor, int):
            msg = "Keyword 'factor' must be an integer"
            raise TypeError(msg)
        # Alpha of Lamb Oseen vortices
        self.alpha = 1.256430
        self.ratio_vradial = ratio_vradial
        if gamma is None or rcore is None:
            if gamma != rcore:
                warnings.warn("One of the input parameters is missing, setting both to 'None'", stacklevel=3)
                gamma, rcore = None, None
            # Radius of the position where v_theta reaches vmax
            self.rmax = rmax
            # Maximum value of v_theta
            self.vmax = vmax
            # Core radius
            self.rcore = self.rmax / np.sqrt(self.alpha)
            self.gamma = 2 * np.pi * self.vmax * self.rmax * (1 + 1 / (2 * self.alpha))
        else:
            # Radius
            self.rmax = self.rcore * np.sqrt(self.alpha)
            # Rotating speed
            self.vmax = self.gamma / (2 * np.pi * self.rmax * (1 + 1 / (2 * self.alpha)))
            # Core radius
            self.rcore = rcore
            self.gamma = gamma
        # Calculating core speed
        self.vcore = (1 - np.exp(-1.0)) * self.gamma / (2 * np.pi * self.rcore)
        self.r = r
        self.factor = factor

    def get_grid(self, x_range, y_range):
        """
        Returns a meshgrid of the coordinates of the vortex.

        Parameters
        ----------
        x_range : `list`
            Range of the x coordinates of the meshgrid.
        y_range : `list`
            Range of the y coordinates of the meshgrid.

        Return
        ------
        `tuple`
            Contains the meshgrids generated.
        """
        self.xx, self.yy = np.meshgrid(np.arange(x_range[0], x_range[1]), np.arange(y_range[0], y_range[1]))
        self.dshape = np.shape(self.xx)
        return self.xx, self.yy

    def get_vtheta(self, r=0):
        """
        Calculate rotation speed at radius of ``r``.

        Parameters
        ----------
        r : `float`, optional
            Radius which defaults to 0.

        Return
        ------
        `float`
            Rotating speed at radius of ``r``.
        """
        r = r + 1e-10
        return self.gamma * (1.0 - np.exp(0 - np.square(r) / np.square(self.rcore))) / (2 * np.pi * r)

    def get_vradial(self, r=0):
        """
        Calculate radial (expanding or shrinking) speed at radius of ``r``.

        Parameters
        ----------
        r : `float`, optional
            Radius which defaults to 0.

        Return
        ------
        `float`
            Radial speed at the radius of ``r``.
        """
        r = r + 1e-10
        return self.get_vtheta(r) * self.ratio_vradial

    def get_vxvy(self, x_range, y_range, x=None, y=None):
        """
        Calculates the velocity field in a meshgrid generated with ``x_range``
        and ``y_range``.

        Parameters
        ----------
        x_range : `list`
            Range of the x coordinates of the meshgrid.
        y_range : `list`
            range of the y coordinates of the meshgrid.
        x, y : `numpy.meshgrid`, optional
            If both are given, ``x_range`` and ``y_range`` will be ignored.
            Defaults to None``.

        Return
        ------
        `tuple`
            The generated velocity field ``(vx, vy)``.
        """
        if len(x_range) != 2:
            self.x_range = [0 - self.rmax, self.rmax]
        if len(y_range) != 2:
            self.y_range = [0 - self.rmax, self.rmax]
        if x is None or y is None:
            # Check if one of the input parameters is None but the other one is not None
            if x != y:
                warnings.warn("One of the input parameters is missing, setting both to 'None'", stacklevel=3)
                x, y = None, None
            # Creating mesh grid
            x, y = self.get_grid(x_range=x_range, y_range=y_range)
        # Calculate radius
        r = np.sqrt(np.square(x) + np.square(y)) + 1e-10
        # Calculate velocity vector
        vector = [
            0 - self.get_vtheta(r) * y + self.get_vradial(r) * x,
            self.get_vtheta(r) * x + self.get_vradial(r) * y,
        ]
        self.vx = vector[0] / r
        self.vy = vector[1] / r
        return self.vx, self.vy

=======

def get_rotational_velocity(gamma, rcore, r=0):
    """
    Calculate rotation speed at radius of ``r``.

    Parameters
    ----------
    gamma : `float`, optional
        A replacement for ``vmax`` and only used if both ``gamma`` and ``rcore`` are not `None`.
        Defaults to `None`.
    rcore : `float`, optional
        A replacement for ``rmax`` and only used if both ``gamma`` and ``rcore`` are not `None`.
        Defaults to `None`.
    r : `float`, optional
        Radius which defaults to 0.

    Return
    ------
    `float`
        Rotating speed at radius of ``r``.
    """
    r = r + 1e-10
    return gamma * (1.0 - np.exp(0 - np.square(r) / np.square(rcore))) / (2 * np.pi * r)


def get_radial_velocity(gamma, rcore, ratio_vradial, r=0):
    """
    Calculate radial (expanding or shrinking) speed at radius of ``r``.

    Parameters
    ----------
    gamma : `float`, optional
        A replacement for ``vmax`` and only used if both ``gamma`` and ``rcore`` are not `None`.
        Defaults to `None`.
    rcore : `float`, optional
        A replacement for ``rmax`` and only used if both ``gamma`` and ``rcore`` are not `None`.
        Defaults to `None`.
    ratio_vradial : `float`, optional
        Ratio between expanding/shrinking speed and rotating speed.
        Defaults to 0.
    r : `float`, optional
        Radius which defaults to 0.

    Return
    ------
    `float`
        Radial speed at the radius of ``r``.
    """
    r = r + 1e-10
    return get_rotational_velocity(gamma, rcore, r) * ratio_vradial


def get_velocity_field(gamma, rcore, ratio_vradial, x_range, y_range, x=None, y=None):
    """
    Calculates the velocity field in a meshgrid generated with ``x_range`` and
    ``y_range``.

    Parameters
    ----------
    gamma : `float`, optional
        A replacement for ``vmax`` and only used if both ``gamma`` and ``rcore`` are not `None`.
        Defaults to `None`.
    rcore : `float`, optional
        A replacement for ``rmax`` and only used if both ``gamma`` and ``rcore`` are not `None`.
        Defaults to `None`.
    ratio_vradial : `float`, optional
        Ratio between expanding/shrinking speed and rotating speed.
        Defaults to 0.
    x_range : `list`
        Range of the x coordinates of the meshgrid.
    y_range : `list`
        range of the y coordinates of the meshgrid.
    x, y : `numpy.meshgrid`, optional
        If both are given, ``x_range`` and ``y_range`` will be ignored.
        Defaults to None``.

    Return
    ------
    `tuple`
        The generated velocity field ``(vx, vy)``.
    """
    if x is None or y is None:
        # Check if one of the input parameters is None but the other one is not None
        if x != y:
            warnings.warn("One of the input parameters is missing, setting both to 'None'", stacklevel=3)
            x, y = None, None
        # Creating mesh grid
        x, y = get_vortex_meshgrid(x_range=x_range, y_range=y_range)
    # Calculate radius
    r = np.sqrt(np.square(x) + np.square(y)) + 1e-10
    # Calculate velocity vector
    vector = [
        0 - get_rotational_velocity(gamma, rcore, r) * y + get_radial_velocity(gamma, rcore, ratio_vradial, r) * x,
        get_rotational_velocity(gamma, rcore, r) * x + get_radial_velocity(gamma, rcore, ratio_vradial, r) * y,
    ]
    vx = vector[0] / r
    vy = vector[1] / r
    return vx, vy

>>>>>>> 76322c31
<|MERGE_RESOLUTION|>--- conflicted
+++ resolved
@@ -1,783 +1,396 @@
-"""
-This module contains an implementation of the Automated Swirl Detection
-Algorithm (ASDA).
-"""
-
-import warnings
-from itertools import product
-
-import numpy as np
-from skimage import measure
-
-from sunkit_image.utils import calculate_gamma, points_in_poly, reform2d, remove_duplicate
-
-__all__ = [
-    "generate_velocity_field",
-    "calculate_gamma_values",
-    "get_vortex_edges",
-    "get_vortex_properties",
-    "get_vortex_meshgrid",
-    "get_rotational_velocity",
-    "get_radial_velocity",
-    "get_velocity_field",
-]
-
-
-def generate_velocity_field(vx, vy, i, j, r=3):
-    """
-    Given a point ``[i, j]``, generate a velocity field which contains a region
-    with a size of ``(2r+1) x (2r+1)`` centered at ``[i, j]`` from the original
-    velocity field ``vx`` and ``vy``.
-
-    Parameters
-    ----------
-    vx : `numpy.ndarray`
-        Velocity field in the x direction.
-    vy : `numpy.ndarray`
-        Velocity field in the y direction.
-    i : `int`
-        first dimension of the pixel position of a target point.
-    j : `int`
-        second dimension of the pixel position of a target point.
-    r : `int`, optional
-        Maximum distance of neighbor points from target point.
-        Default value is 3.
-
-    Returns
-    -------
-    `numpy.ndarray`
-        The first dimension is a velocity field which contains a
-        region with a size of ``(2r+1) x (2r+1)`` centered at ``[i, j]`` from
-        the original velocity field ``vx`` and ``vy``.
-        the second dimension is similar as the first dimension, but
-        with the mean velocity field subtracted from the original
-        velocity field.
-    """
-    if vx.shape != vy.shape:
-        raise ValueError("Shape of velocity field's vx and vy do not match")
-    if not isinstance(r, int):
-        raise ValueError("Keyword 'r' must be an integer")
-    vel = np.array(
-        [[vx[i + im, j + jm], vy[i + im, j + jm]] for im in np.arange(-r, r + 1) for jm in np.arange(-r, r + 1)],
-    )
-    return np.array([vel, vel - vel.mean(axis=0)])
-
-
-def calculate_gamma_values(vx, vy, factor=1, r=3):
-    """
-    Calculate ``gamma1`` and ``gamma2`` values of velocity field vx and vy.
-
-    Parameters
-    ----------
-    vx : `numpy.ndarray`
-        Velocity field in the x direction.
-    vy : `numpy.ndarray`
-        Velocity field in the y direction.
-    factor : `int`, optional
-        Magnify the original data to find sub-grid vortex center and boundary.
-        Default value is 1.
-    r : `int`, optional
-        Maximum distance of neighbor points from target point.
-        Default value is 3.
-
-    Returns
-    -------
-    `tuple`
-        A tuple in form of ``(gamma1, gamma2)``, where ``gamma1`` is useful in
-        finding vortex centers and ``gamma2`` is useful in finding vortex
-        edges.
-    """
-
-<<<<<<< HEAD
-    def __init__(self, vx, vy, r=3, factor=1):
-        """
-        Parameters
-        ----------
-        vx : `numpy.ndarray`
-            Velocity field in the x direction.
-        vy : `numpy.ndarray`
-            Velocity field in the y direction.
-        r : `int`, optional
-            Maximum distance of neighbor points from target point.
-            Default value is 3.
-        factor : `int`, optional
-            Magnify the original data to find sub-grid vortex center and boundary.
-            Default value is 1.
-
-        References
-        ----------
-        * Laurent Graftieaux, Marc Michard and Nathalie Grosjean.
-          Combining PIV, POD and vortex identification algorithms for the
-          study of unsteady turbulent swirling flows.
-          Meas. Sci. Technol. 12, 1422, 2001.
-          (https://doi.org/10.1088/0957-0233/12/9/307)
-        * Jiajia Liu, Chris Nelson, Robert Erdelyi.
-          Automated Swirl Detection Algorithm (ASDA) and Its Application to
-          Simulation and Observational Data.
-          Astrophys. J., 872, 22, 2019.
-          (https://doi.org/10.3847/1538-4357/aabd34)
-
-        """
-        if vx.shape != vy.shape:
-            msg = "Shape of velocity field's vx and vy do not match"
-            raise ValueError(msg)
-        if not isinstance(r, int):
-            msg = "Keyword 'r' must be an integer"
-            raise TypeError(msg)
-        if not isinstance(factor, int):
-            msg = "Keyword 'factor' must be an integer"
-            raise TypeError(msg)
-        self.vx = vx
-        self.vy = vy
-        self.dshape = np.shape(vx)
-        self.r = r
-        self.factor = factor
-
-    def gen_vel(self, i, j):
-        """
-        Given a point ``[i, j]``, generate a velocity field which contains a
-        region with a size of ``(2r+1) x (2r+1)`` centered at ``[i, j]`` from
-        the original velocity field ``self.vx`` and ``self.vy``.
-
-        Parameters
-        ----------
-        i : `int`
-            first dimension of the pixel position of a target point.
-        j : `int`
-            second dimension of the pixel position of a target point.
-
-        Returns
-        -------
-        `numpy.ndarray`
-            The first dimension is a velocity field which contains a
-            region with a size of ``(2r+1) x (2r+1)`` centered at ``[i, j]`` from
-            the original velocity field ``self.vx`` and ``self.vy``.
-            the second dimension is similar as the first dimension, but
-            with the mean velocity field subtracted from the original
-            velocity field.
-        """
-        vel = np.array(
-            [
-                [self.vx[i + im, j + jm], self.vy[i + im, j + jm]]
-                for im in np.arange(-self.r, self.r + 1)
-                for jm in np.arange(-self.r, self.r + 1)
-            ],
-        )
-        return np.array([vel, vel - vel.mean(axis=0)])
-
-    def gamma_values(self):
-        """
-        Calculate ``gamma1`` and ``gamma2`` values of velocity field vx and vy.
-
-        Returns
-        -------
-        `tuple`
-            A tuple in form of ``(gamma1, gamma2)``, where ``gamma1`` is useful in
-            finding vortex centers and ``gamma2`` is useful in finding vortex
-            edges.
-        """
-        # This part of the code was written in (x, y) order
-        # but numpy is in (y, x) order so we need to transpose it
-        self.vx = self.vx.T
-        self.vy = self.vy.T
-        if self.factor > 1:
-            self.vx = reform2d(self.vx, self.factor)
-            self.vy = reform2d(self.vy, self.factor)
-        self.gamma = np.array([np.zeros_like(self.vx), np.zeros_like(self.vy)]).T
-        # pm vectors, see equation (8) in Graftieaux et al. 2001 or Equation (1) in Liu et al. 2019
-        pm = np.array(
-            [[i, j] for i in np.arange(-self.r, self.r + 1) for j in np.arange(-self.r, self.r + 1)],
-            dtype=float,
-        )
-        # Mode of vector pm
-        pnorm = np.linalg.norm(pm, axis=1)
-        # Number of points in the concerned region
-        N = (2 * self.r + 1) ** 2
-        index = np.array(
-=======
-    if vx.shape != vy.shape:
-        raise ValueError("Shape of velocity field's vx and vy do not match")
-    if not isinstance(r, int):
-        raise ValueError("Keyword 'r' must be an integer")
-    if not isinstance(factor, int):
-        raise ValueError("Keyword 'factor' must be an integer")
-
-    # This part of the code was written in (x, y) order
-    # but numpy is in (y, x) order so we need to transpose it
-    dshape = np.shape(vx)
-    vx = vx.T
-    vy = vy.T
-    if factor > 1:
-        vx = reform2d(vx, factor)
-        vy = reform2d(vy, factor)
-    gamma = np.array([np.zeros_like(vx), np.zeros_like(vy)]).T
-    # pm vectors, see equation (8) in Graftieaux et al. 2001 or Equation (1) in Liu et al. 2019
-    pm = np.array(
-        [[i, j] for i in np.arange(-r, r + 1) for j in np.arange(-r, r + 1)],
-        dtype=float,
-    )
-    # Mode of vector pm
-    pnorm = np.linalg.norm(pm, axis=1)
-    # Number of points in the concerned region
-    N = (2 * r + 1) ** 2
-
-    index = np.array(
-        [[i, j] for i in np.arange(r, dshape[0] - r) for j in np.arange(r, dshape[1] - r)],
-    )
-    index = index.T
-    vel = generate_velocity_field(vx, vy, index[1], index[0], r)
-    for d, (i, j) in enumerate(
-        product(np.arange(r, dshape[0] - r, 1), np.arange(r, dshape[1] - r, 1)),
-    ):
-        gamma[i, j, 0], gamma[i, j, 1] = calculate_gamma(pm, vel[..., d], pnorm, N)
-    # Transpose back vx & vy
-    vx = vx.T
-    vy = vy.T
-    return gamma
-
-
-def get_vortex_edges(gamma, rmin=4, gamma_min=0.89, factor=1):
-    """
-    Find all swirls from ``gamma1``, and ``gamma2``.
-
-    Parameters
-    ----------
-    gamma : `tuple`
-        A tuple in form of ``(gamma1, gamma2)``, where ``gamma1`` is useful in
-        finding vortex centers and ``gamma2`` is useful in finding vortex
-        edges.
-    rmin : `int`, optional
-        Minimum radius of swirls, all swirls with radius less than ``rmin`` will be rejected.
-        Defaults to 4.
-    gamma_min : `float`, optional
-        Minimum value of ``gamma1``, all potential swirls with
-        peak ``gamma1`` values less than ``gamma_min`` will be rejected.
-    factor : `int`, optional
-        Magnify the original data to find sub-grid vortex center and boundary.
-        Default value is 1.
-
-    Returns
-    -------
-    `dict`
-        The keys and their meanings of the dictionary are:
-        ``center`` : Center locations of vortices, in the form of ``[x, y]``.
-        ``edge`` : Edge locations of vortices, in the form of ``[x, y]``.
-        ``points`` : All points within vortices, in the form of ``[x, y]``.
-        ``peak`` : Maximum/minimum gamma1 values in vortices.
-        ``radius`` : Equivalent radius of vortices.
-        All results are in pixel coordinates.
-    """
-    if not isinstance(factor, int):
-        raise ValueError("Keyword 'factor' must be an integer")
-
-    edge_prop = {"center": (), "edge": (), "points": (), "peak": (), "radius": ()}
-    cs = np.array(measure.find_contours(gamma[..., 1].T, -2 / np.pi), dtype=object)
-    cs_pos = np.array(measure.find_contours(gamma[..., 1].T, 2 / np.pi), dtype=object)
-    if len(cs) == 0:
-        cs = cs_pos
-    elif len(cs_pos) != 0:
-        cs = np.append(cs, cs_pos, 0)
-    for i in range(np.shape(cs)[0]):
-        v = np.rint(cs[i].astype(np.float32))
-        v = remove_duplicate(v)
-        # Find all points in the contour
-        ps = points_in_poly(v)
-        # gamma1 value of all points in the contour
-        dust = []
-        for p in ps:
-            dust.append(gamma[..., 0][int(p[1]), int(p[0])])
-        # Determine swirl properties
-        if len(dust) > 1:
-            # Effective radius
-            re = np.sqrt(np.array(ps).shape[0] / np.pi) / factor
-            # Only consider swirls with re >= rmin and maximum gamma1 value greater than gamma_min
-            if np.max(np.fabs(dust)) >= gamma_min and re >= rmin:
-                # Extract the index, only first dimension
-                idx = np.where(np.fabs(dust) == np.max(np.fabs(dust)))[0][0]
-                edge_prop["center"] += (np.array(ps[idx]) / factor,)
-                edge_prop["edge"] += (np.array(v) / factor,)
-                edge_prop["points"] += (np.array(ps) / factor,)
-                edge_prop["peak"] += (dust[idx],)
-                edge_prop["radius"] += (re,)
-    return edge_prop
-
-
-def get_vortex_properties(vx, vy, edge_prop, image=None):
-    """
-    Calculate expanding, rotational speed, equivalent radius and average
-    intensity of given swirls.
-
-    Parameters
-    ----------
-    vx : `numpy.ndarray`
-        Velocity field in the x direction.
-    vy : `numpy.ndarray`
-        Velocity field in the y direction.
-    edge_prop : `dict`
-        The keys and their meanings of the dictionary are:
-        ``center`` : Center locations of vortices, in the form of ``[x, y]``.
-        ``edge`` : Edge locations of vortices, in the form of ``[x, y]``.
-        ``points`` : All points within vortices, in the form of ``[x, y]``.
-        ``peak`` : Maximum/minimum gamma1 values in vortices.
-        ``radius`` : Equivalent radius of vortices.
-        All results are in pixel coordinates.
-    image : `numpy.ndarray`
-        Has to have the same shape as ``vx`` observational image,
-        which will be used to calculate the average observational values of all swirls.
-
-    Returns
-    -------
-    `tuple`
-        The returned tuple has four components, which are:
-
-        ``ve`` : expanding speed, in the same unit as ``vx`` or ``vy``.
-        ``vr`` : rotational speed, in the same unit as ``vx`` or ``vy``.
-        ``vc`` : velocity of the center, in the form of ``[vx, vy]``.
-        ``ia`` : average of the observational values within the vortices if the parameter image is given.
-    """
-    if vx.shape != vy.shape:
-        raise ValueError("Shape of velocity field's vx and vy do not match")
-
-    ve, vr, vc, ia = (), (), (), ()
-    for i in range(len(edge_prop["center"])):
-        # Centre and edge of i-th swirl
-        cen = edge_prop["center"][i]
-        edg = edge_prop["edge"][i]
-        # Points of i-th swirl
-        pnt = np.array(edge_prop["points"][i], dtype=int)
-        # Calculate velocity of the center
-        vc += (
->>>>>>> 76322c31
-            [
-                vx[int(round(cen[1])), int(round(cen[0]))],
-                vy[int(round(cen[1])), int(round(cen[0]))],
-            ],
-        )
-<<<<<<< HEAD
-        index = index.T
-        vel = self.gen_vel(index[1], index[0])
-        for d, (i, j) in enumerate(
-            product(np.arange(self.r, self.dshape[0] - self.r, 1), np.arange(self.r, self.dshape[1] - self.r, 1)),
-        ):
-            self.gamma[i, j, 0], self.gamma[i, j, 1] = calculate_gamma(pm, vel[..., d], pnorm, N)
-        # Transpose back vx & vy
-        self.vx = self.vx.T
-        self.vy = self.vy.T
-        return self.gamma
-
-    def center_edge(self, rmin=4, gamma_min=0.89):
-        """
-        Find all swirls from ``gamma1``, and ``gamma2``.
-
-        Parameters
-        ----------
-        rmin : `int`, optional
-            Minimum radius of swirls, all swirls with radius less than ``rmin`` will be rejected.
-            Defaults to 4.
-        gamma_min : `float`, optional
-            Minimum value of ``gamma1``, all potential swirls with
-            peak ``gamma1`` values less than ``gamma_min`` will be rejected.
-
-        Returns
-        -------
-        `dict`
-            The keys and their meanings of the dictionary are:
-            ``center`` : Center locations of vortices, in the form of ``[x, y]``.
-            ``edge`` : Edge locations of vortices, in the form of ``[x, y]``.
-            ``points`` : All points within vortices, in the form of ``[x, y]``.
-            ``peak`` : Maximum/minimum gamma1 values in vortices.
-            ``radius`` : Equivalent radius of vortices.
-            All results are in pixel coordinates.
-        """
-        self.edge_prop = {"center": (), "edge": (), "points": (), "peak": (), "radius": ()}
-        cs = np.array(measure.find_contours(self.gamma[..., 1].T, -2 / np.pi), dtype=object)
-        cs_pos = np.array(measure.find_contours(self.gamma[..., 1].T, 2 / np.pi), dtype=object)
-        if len(cs) == 0:
-            cs = cs_pos
-        elif len(cs_pos) != 0:
-            cs = np.append(cs, cs_pos, 0)
-        for i in range(np.shape(cs)[0]):
-            v = np.rint(cs[i].astype(np.float32))
-            v = remove_duplicate(v)
-            # Find all points in the contour
-            ps = points_in_poly(v)
-            dust = [self.gamma[..., 0][int(p[1]), int(p[0])] for p in ps]
-            # Determine swirl properties
-            if len(dust) > 1:
-                # Effective radius
-                re = np.sqrt(np.array(ps).shape[0] / np.pi) / self.factor
-                # Only consider swirls with re >= rmin and maximum gamma1 value greater than gamma_min
-                if np.max(np.fabs(dust)) >= gamma_min and re >= rmin:
-                    # Extract the index, only first dimension
-                    idx = np.where(np.fabs(dust) == np.max(np.fabs(dust)))[0][0]
-                    self.edge_prop["center"] += (np.array(ps[idx]) / self.factor,)
-                    self.edge_prop["edge"] += (np.array(v) / self.factor,)
-                    self.edge_prop["points"] += (np.array(ps) / self.factor,)
-                    self.edge_prop["peak"] += (dust[idx],)
-                    self.edge_prop["radius"] += (re,)
-        return self.edge_prop
-
-    def vortex_property(self, image=None):
-        """
-        Calculate expanding, rotational speed, equivalent radius and average
-        intensity of given swirls.
-
-        Parameters
-        ----------
-        image : `numpy.ndarray`
-            Has to have the same shape as ``self.vx`` observational image,
-            which will be used to calculate the average observational values of all swirls.
-
-        Returns
-        -------
-        `tuple`
-            The returned tuple has four components, which are:
-
-            ``ve`` : expanding speed, in the same unit as ``self.vx`` or ``self.vy``.
-            ``vr`` : rotational speed, in the same unit as ``self.vx`` or ``self.vy``.
-            ``vc`` : velocity of the center, in the form of ``[vx, vy]``.
-            ``ia`` : average of the observational values within the vortices if the parameter image is given.
-        """
-        ve, vr, vc, ia = (), (), (), ()
-        for i in range(len(self.edge_prop["center"])):
-            # Centre and edge of i-th swirl
-            cen = self.edge_prop["center"][i]
-            edg = self.edge_prop["edge"][i]
-            # Points of i-th swirl
-            pnt = np.array(self.edge_prop["points"][i], dtype=int)
-            # Calculate velocity of the center
-            vc += (
-                [
-                    self.vx[int(round(cen[1])), int(round(cen[0]))],
-                    self.vy[int(round(cen[1])), int(round(cen[0]))],
-                ],
-            )
-            # Calculate average the observational values
-            if image is None:
-                ia += (None,)
-            else:
-                value = 0
-                for pos in pnt:
-                    value += image[pos[1], pos[0]]
-                ia += (value / pnt.shape[0],)
-            ve0, vr0 = [], []
-            for j in range(edg.shape[0]):
-                # Edge position
-                idx = [edg[j][0], edg[j][1]]
-                # Eadial vector from swirl center to a point at its edge
-                pm = [idx[0] - cen[0], idx[1] - cen[1]]
-                # Tangential vector
-                tn = [cen[1] - idx[1], idx[0] - cen[0]]
-                # Velocity vector
-                v = [self.vx[int(idx[1]), int(idx[0])], self.vy[int(idx[1]), int(idx[0])]]
-                ve0.append(np.dot(v, pm) / np.linalg.norm(pm))
-                vr0.append(np.dot(v, tn) / np.linalg.norm(tn))
-            ve += (np.nanmean(ve0),)
-            vr += (np.nanmean(vr0),)
-        return ve, vr, vc, ia
-
-
-class Lamb_Oseen(Asda):
-=======
-        # Calculate average the observational values
-        if image is None:
-            ia += (None,)
-        else:
-            value = 0
-            for pos in pnt:
-                value += image[pos[1], pos[0]]
-            ia += (value / pnt.shape[0],)
-        ve0, vr0 = [], []
-        for j in range(edg.shape[0]):
-            # Edge position
-            idx = [edg[j][0], edg[j][1]]
-            # Eadial vector from swirl center to a point at its edge
-            pm = [idx[0] - cen[0], idx[1] - cen[1]]
-            # Tangential vector
-            tn = [cen[1] - idx[1], idx[0] - cen[0]]
-            # Velocity vector
-            v = [vx[int(idx[1]), int(idx[0])], vy[int(idx[1]), int(idx[0])]]
-            ve0.append(np.dot(v, pm) / np.linalg.norm(pm))
-            vr0.append(np.dot(v, tn) / np.linalg.norm(tn))
-        ve += (np.nanmean(ve0),)
-        vr += (np.nanmean(vr0),)
-    return ve, vr, vc, ia
-
-
-def get_vortex_meshgrid(x_range, y_range):
->>>>>>> 76322c31
-    """
-    Returns a meshgrid of the coordinates of the vortex.
-
-    Parameters
-    ----------
-    x_range : `list`
-        Range of the x coordinates of the meshgrid.
-    y_range : `list`
-        Range of the y coordinates of the meshgrid.
-
-    Return
-    ------
-    `tuple`
-        Contains the meshgrids generated.
-    """
-    xx, yy = np.meshgrid(np.arange(x_range[0], x_range[1]), np.arange(y_range[0], y_range[1]))
-    return xx, yy
-
-<<<<<<< HEAD
-    def __init__(self, vmax=2.0, rmax=5, ratio_vradial=0, gamma=None, rcore=None, r=3, factor=1):
-        """
-        Parameters
-        ----------
-        vmax : `float`, optional
-            Rotating speed of the vortex, negative value for clockwise vortex.
-            Defaults to 2.0.
-        rmax : `float`, optional
-            Radius of of the vortex.
-            Defaults to 5.
-        ratio_vradial : `float`, optional
-            Ratio between expanding/shrinking speed and rotating speed.
-            Defaults to 0.
-        gamma : `float`, optional
-            A replacement for ``vmax`` and only used if both ``gamma`` and ``rcore``are not `None`.
-            Defaults to `None`.
-        rcore : `float`, optional
-            A replacement for ``rmax`` and only used if both ``gamma`` and ``rcore``are not `None`.
-            Defaults to `None`.
-        r : `int`, optional
-            Maximum distance of neighbor points from target point.
-            Default value is 3.
-        factor : `int`, optional
-            Magnify the original data to find sub-grid vortex center and boundary.
-            Default value is 1.
-        """
-        if not isinstance(r, int):
-            msg = "Keyword 'r' must be an integer"
-            raise TypeError(msg)
-        if not isinstance(factor, int):
-            msg = "Keyword 'factor' must be an integer"
-            raise TypeError(msg)
-        # Alpha of Lamb Oseen vortices
-        self.alpha = 1.256430
-        self.ratio_vradial = ratio_vradial
-        if gamma is None or rcore is None:
-            if gamma != rcore:
-                warnings.warn("One of the input parameters is missing, setting both to 'None'", stacklevel=3)
-                gamma, rcore = None, None
-            # Radius of the position where v_theta reaches vmax
-            self.rmax = rmax
-            # Maximum value of v_theta
-            self.vmax = vmax
-            # Core radius
-            self.rcore = self.rmax / np.sqrt(self.alpha)
-            self.gamma = 2 * np.pi * self.vmax * self.rmax * (1 + 1 / (2 * self.alpha))
-        else:
-            # Radius
-            self.rmax = self.rcore * np.sqrt(self.alpha)
-            # Rotating speed
-            self.vmax = self.gamma / (2 * np.pi * self.rmax * (1 + 1 / (2 * self.alpha)))
-            # Core radius
-            self.rcore = rcore
-            self.gamma = gamma
-        # Calculating core speed
-        self.vcore = (1 - np.exp(-1.0)) * self.gamma / (2 * np.pi * self.rcore)
-        self.r = r
-        self.factor = factor
-
-    def get_grid(self, x_range, y_range):
-        """
-        Returns a meshgrid of the coordinates of the vortex.
-
-        Parameters
-        ----------
-        x_range : `list`
-            Range of the x coordinates of the meshgrid.
-        y_range : `list`
-            Range of the y coordinates of the meshgrid.
-
-        Return
-        ------
-        `tuple`
-            Contains the meshgrids generated.
-        """
-        self.xx, self.yy = np.meshgrid(np.arange(x_range[0], x_range[1]), np.arange(y_range[0], y_range[1]))
-        self.dshape = np.shape(self.xx)
-        return self.xx, self.yy
-
-    def get_vtheta(self, r=0):
-        """
-        Calculate rotation speed at radius of ``r``.
-
-        Parameters
-        ----------
-        r : `float`, optional
-            Radius which defaults to 0.
-
-        Return
-        ------
-        `float`
-            Rotating speed at radius of ``r``.
-        """
-        r = r + 1e-10
-        return self.gamma * (1.0 - np.exp(0 - np.square(r) / np.square(self.rcore))) / (2 * np.pi * r)
-
-    def get_vradial(self, r=0):
-        """
-        Calculate radial (expanding or shrinking) speed at radius of ``r``.
-
-        Parameters
-        ----------
-        r : `float`, optional
-            Radius which defaults to 0.
-
-        Return
-        ------
-        `float`
-            Radial speed at the radius of ``r``.
-        """
-        r = r + 1e-10
-        return self.get_vtheta(r) * self.ratio_vradial
-
-    def get_vxvy(self, x_range, y_range, x=None, y=None):
-        """
-        Calculates the velocity field in a meshgrid generated with ``x_range``
-        and ``y_range``.
-
-        Parameters
-        ----------
-        x_range : `list`
-            Range of the x coordinates of the meshgrid.
-        y_range : `list`
-            range of the y coordinates of the meshgrid.
-        x, y : `numpy.meshgrid`, optional
-            If both are given, ``x_range`` and ``y_range`` will be ignored.
-            Defaults to None``.
-
-        Return
-        ------
-        `tuple`
-            The generated velocity field ``(vx, vy)``.
-        """
-        if len(x_range) != 2:
-            self.x_range = [0 - self.rmax, self.rmax]
-        if len(y_range) != 2:
-            self.y_range = [0 - self.rmax, self.rmax]
-        if x is None or y is None:
-            # Check if one of the input parameters is None but the other one is not None
-            if x != y:
-                warnings.warn("One of the input parameters is missing, setting both to 'None'", stacklevel=3)
-                x, y = None, None
-            # Creating mesh grid
-            x, y = self.get_grid(x_range=x_range, y_range=y_range)
-        # Calculate radius
-        r = np.sqrt(np.square(x) + np.square(y)) + 1e-10
-        # Calculate velocity vector
-        vector = [
-            0 - self.get_vtheta(r) * y + self.get_vradial(r) * x,
-            self.get_vtheta(r) * x + self.get_vradial(r) * y,
-        ]
-        self.vx = vector[0] / r
-        self.vy = vector[1] / r
-        return self.vx, self.vy
-
-=======
-
-def get_rotational_velocity(gamma, rcore, r=0):
-    """
-    Calculate rotation speed at radius of ``r``.
-
-    Parameters
-    ----------
-    gamma : `float`, optional
-        A replacement for ``vmax`` and only used if both ``gamma`` and ``rcore`` are not `None`.
-        Defaults to `None`.
-    rcore : `float`, optional
-        A replacement for ``rmax`` and only used if both ``gamma`` and ``rcore`` are not `None`.
-        Defaults to `None`.
-    r : `float`, optional
-        Radius which defaults to 0.
-
-    Return
-    ------
-    `float`
-        Rotating speed at radius of ``r``.
-    """
-    r = r + 1e-10
-    return gamma * (1.0 - np.exp(0 - np.square(r) / np.square(rcore))) / (2 * np.pi * r)
-
-
-def get_radial_velocity(gamma, rcore, ratio_vradial, r=0):
-    """
-    Calculate radial (expanding or shrinking) speed at radius of ``r``.
-
-    Parameters
-    ----------
-    gamma : `float`, optional
-        A replacement for ``vmax`` and only used if both ``gamma`` and ``rcore`` are not `None`.
-        Defaults to `None`.
-    rcore : `float`, optional
-        A replacement for ``rmax`` and only used if both ``gamma`` and ``rcore`` are not `None`.
-        Defaults to `None`.
-    ratio_vradial : `float`, optional
-        Ratio between expanding/shrinking speed and rotating speed.
-        Defaults to 0.
-    r : `float`, optional
-        Radius which defaults to 0.
-
-    Return
-    ------
-    `float`
-        Radial speed at the radius of ``r``.
-    """
-    r = r + 1e-10
-    return get_rotational_velocity(gamma, rcore, r) * ratio_vradial
-
-
-def get_velocity_field(gamma, rcore, ratio_vradial, x_range, y_range, x=None, y=None):
-    """
-    Calculates the velocity field in a meshgrid generated with ``x_range`` and
-    ``y_range``.
-
-    Parameters
-    ----------
-    gamma : `float`, optional
-        A replacement for ``vmax`` and only used if both ``gamma`` and ``rcore`` are not `None`.
-        Defaults to `None`.
-    rcore : `float`, optional
-        A replacement for ``rmax`` and only used if both ``gamma`` and ``rcore`` are not `None`.
-        Defaults to `None`.
-    ratio_vradial : `float`, optional
-        Ratio between expanding/shrinking speed and rotating speed.
-        Defaults to 0.
-    x_range : `list`
-        Range of the x coordinates of the meshgrid.
-    y_range : `list`
-        range of the y coordinates of the meshgrid.
-    x, y : `numpy.meshgrid`, optional
-        If both are given, ``x_range`` and ``y_range`` will be ignored.
-        Defaults to None``.
-
-    Return
-    ------
-    `tuple`
-        The generated velocity field ``(vx, vy)``.
-    """
-    if x is None or y is None:
-        # Check if one of the input parameters is None but the other one is not None
-        if x != y:
-            warnings.warn("One of the input parameters is missing, setting both to 'None'", stacklevel=3)
-            x, y = None, None
-        # Creating mesh grid
-        x, y = get_vortex_meshgrid(x_range=x_range, y_range=y_range)
-    # Calculate radius
-    r = np.sqrt(np.square(x) + np.square(y)) + 1e-10
-    # Calculate velocity vector
-    vector = [
-        0 - get_rotational_velocity(gamma, rcore, r) * y + get_radial_velocity(gamma, rcore, ratio_vradial, r) * x,
-        get_rotational_velocity(gamma, rcore, r) * x + get_radial_velocity(gamma, rcore, ratio_vradial, r) * y,
-    ]
-    vx = vector[0] / r
-    vy = vector[1] / r
-    return vx, vy
-
->>>>>>> 76322c31
+"""
+This module contains an implementation of the Automated Swirl Detection
+Algorithm (ASDA).
+"""
+
+import warnings
+from itertools import product
+
+import numpy as np
+from skimage import measure
+
+from sunkit_image.utils import calculate_gamma, points_in_poly, reform2d, remove_duplicate
+
+__all__ = [
+    "generate_velocity_field",
+    "calculate_gamma_values",
+    "get_vortex_edges",
+    "get_vortex_properties",
+    "get_vortex_meshgrid",
+    "get_rotational_velocity",
+    "get_radial_velocity",
+    "get_velocity_field",
+]
+
+
+def generate_velocity_field(vx, vy, i, j, r=3):
+    """
+    Given a point ``[i, j]``, generate a velocity field which contains a region
+    with a size of ``(2r+1) x (2r+1)`` centered at ``[i, j]`` from the original
+    velocity field ``vx`` and ``vy``.
+
+    Parameters
+    ----------
+    vx : `numpy.ndarray`
+        Velocity field in the x direction.
+    vy : `numpy.ndarray`
+        Velocity field in the y direction.
+    i : `int`
+        first dimension of the pixel position of a target point.
+    j : `int`
+        second dimension of the pixel position of a target point.
+    r : `int`, optional
+        Maximum distance of neighbor points from target point.
+        Default value is 3.
+
+    Returns
+    -------
+    `numpy.ndarray`
+        The first dimension is a velocity field which contains a
+        region with a size of ``(2r+1) x (2r+1)`` centered at ``[i, j]`` from
+        the original velocity field ``vx`` and ``vy``.
+        the second dimension is similar as the first dimension, but
+        with the mean velocity field subtracted from the original
+        velocity field.
+    """
+    if vx.shape != vy.shape:
+        msg = "Shape of velocity field's vx and vy do not match"
+        raise ValueError(msg)
+    if not isinstance(r, int):
+        msg = "Keyword 'r' must be an integer"
+        raise ValueError(msg)
+    vel = np.array(
+        [[vx[i + im, j + jm], vy[i + im, j + jm]] for im in np.arange(-r, r + 1) for jm in np.arange(-r, r + 1)],
+    )
+    return np.array([vel, vel - vel.mean(axis=0)])
+
+
+def calculate_gamma_values(vx, vy, factor=1, r=3):
+    """
+    Calculate ``gamma1`` and ``gamma2`` values of velocity field vx and vy.
+
+    Parameters
+    ----------
+    vx : `numpy.ndarray`
+        Velocity field in the x direction.
+    vy : `numpy.ndarray`
+        Velocity field in the y direction.
+    factor : `int`, optional
+        Magnify the original data to find sub-grid vortex center and boundary.
+        Default value is 1.
+    r : `int`, optional
+        Maximum distance of neighbor points from target point.
+        Default value is 3.
+
+    Returns
+    -------
+    `tuple`
+        A tuple in form of ``(gamma1, gamma2)``, where ``gamma1`` is useful in
+        finding vortex centers and ``gamma2`` is useful in finding vortex
+        edges.
+    """
+
+    if vx.shape != vy.shape:
+        msg = "Shape of velocity field's vx and vy do not match"
+        raise ValueError(msg)
+    if not isinstance(r, int):
+        msg = "Keyword 'r' must be an integer"
+        raise ValueError(msg)
+    if not isinstance(factor, int):
+        msg = "Keyword 'factor' must be an integer"
+        raise ValueError(msg)
+
+    # This part of the code was written in (x, y) order
+    # but numpy is in (y, x) order so we need to transpose it
+    dshape = np.shape(vx)
+    vx = vx.T
+    vy = vy.T
+    if factor > 1:
+        vx = reform2d(vx, factor)
+        vy = reform2d(vy, factor)
+    gamma = np.array([np.zeros_like(vx), np.zeros_like(vy)]).T
+    # pm vectors, see equation (8) in Graftieaux et al. 2001 or Equation (1) in Liu et al. 2019
+    pm = np.array(
+        [[i, j] for i in np.arange(-r, r + 1) for j in np.arange(-r, r + 1)],
+        dtype=float,
+    )
+    # Mode of vector pm
+    pnorm = np.linalg.norm(pm, axis=1)
+    # Number of points in the concerned region
+    N = (2 * r + 1) ** 2
+
+    index = np.array(
+        [[i, j] for i in np.arange(r, dshape[0] - r) for j in np.arange(r, dshape[1] - r)],
+    )
+    index = index.T
+    vel = generate_velocity_field(vx, vy, index[1], index[0], r)
+    for d, (i, j) in enumerate(
+        product(np.arange(r, dshape[0] - r, 1), np.arange(r, dshape[1] - r, 1)),
+    ):
+        gamma[i, j, 0], gamma[i, j, 1] = calculate_gamma(pm, vel[..., d], pnorm, N)
+    # Transpose back vx & vy
+    vx = vx.T
+    vy = vy.T
+    return gamma
+
+
+def get_vortex_edges(gamma, rmin=4, gamma_min=0.89, factor=1):
+    """
+    Find all swirls from ``gamma1``, and ``gamma2``.
+
+    Parameters
+    ----------
+    gamma : `tuple`
+        A tuple in form of ``(gamma1, gamma2)``, where ``gamma1`` is useful in
+        finding vortex centers and ``gamma2`` is useful in finding vortex
+        edges.
+    rmin : `int`, optional
+        Minimum radius of swirls, all swirls with radius less than ``rmin`` will be rejected.
+        Defaults to 4.
+    gamma_min : `float`, optional
+        Minimum value of ``gamma1``, all potential swirls with
+        peak ``gamma1`` values less than ``gamma_min`` will be rejected.
+    factor : `int`, optional
+        Magnify the original data to find sub-grid vortex center and boundary.
+        Default value is 1.
+
+    Returns
+    -------
+    `dict`
+        The keys and their meanings of the dictionary are:
+        ``center`` : Center locations of vortices, in the form of ``[x, y]``.
+        ``edge`` : Edge locations of vortices, in the form of ``[x, y]``.
+        ``points`` : All points within vortices, in the form of ``[x, y]``.
+        ``peak`` : Maximum/minimum gamma1 values in vortices.
+        ``radius`` : Equivalent radius of vortices.
+        All results are in pixel coordinates.
+    """
+    if not isinstance(factor, int):
+        msg = "Keyword 'factor' must be an integer"
+        raise ValueError(msg)
+
+    edge_prop = {"center": (), "edge": (), "points": (), "peak": (), "radius": ()}
+    cs = np.array(measure.find_contours(gamma[..., 1].T, -2 / np.pi), dtype=object)
+    cs_pos = np.array(measure.find_contours(gamma[..., 1].T, 2 / np.pi), dtype=object)
+    if len(cs) == 0:
+        cs = cs_pos
+    elif len(cs_pos) != 0:
+        cs = np.append(cs, cs_pos, 0)
+    for i in range(np.shape(cs)[0]):
+        v = np.rint(cs[i].astype(np.float32))
+        v = remove_duplicate(v)
+        # Find all points in the contour
+        ps = points_in_poly(v)
+        # gamma1 value of all points in the contour
+        dust = []
+        for p in ps:
+            dust.append(gamma[..., 0][int(p[1]), int(p[0])])
+        # Determine swirl properties
+        if len(dust) > 1:
+            # Effective radius
+            re = np.sqrt(np.array(ps).shape[0] / np.pi) / factor
+            # Only consider swirls with re >= rmin and maximum gamma1 value greater than gamma_min
+            if np.max(np.fabs(dust)) >= gamma_min and re >= rmin:
+                # Extract the index, only first dimension
+                idx = np.where(np.fabs(dust) == np.max(np.fabs(dust)))[0][0]
+                edge_prop["center"] += (np.array(ps[idx]) / factor,)
+                edge_prop["edge"] += (np.array(v) / factor,)
+                edge_prop["points"] += (np.array(ps) / factor,)
+                edge_prop["peak"] += (dust[idx],)
+                edge_prop["radius"] += (re,)
+    return edge_prop
+
+
+def get_vortex_properties(vx, vy, edge_prop, image=None):
+    """
+    Calculate expanding, rotational speed, equivalent radius and average
+    intensity of given swirls.
+
+    Parameters
+    ----------
+    vx : `numpy.ndarray`
+        Velocity field in the x direction.
+    vy : `numpy.ndarray`
+        Velocity field in the y direction.
+    edge_prop : `dict`
+        The keys and their meanings of the dictionary are:
+        ``center`` : Center locations of vortices, in the form of ``[x, y]``.
+        ``edge`` : Edge locations of vortices, in the form of ``[x, y]``.
+        ``points`` : All points within vortices, in the form of ``[x, y]``.
+        ``peak`` : Maximum/minimum gamma1 values in vortices.
+        ``radius`` : Equivalent radius of vortices.
+        All results are in pixel coordinates.
+    image : `numpy.ndarray`
+        Has to have the same shape as ``vx`` observational image,
+        which will be used to calculate the average observational values of all swirls.
+
+    Returns
+    -------
+    `tuple`
+        The returned tuple has four components, which are:
+
+        ``ve`` : expanding speed, in the same unit as ``vx`` or ``vy``.
+        ``vr`` : rotational speed, in the same unit as ``vx`` or ``vy``.
+        ``vc`` : velocity of the center, in the form of ``[vx, vy]``.
+        ``ia`` : average of the observational values within the vortices if the parameter image is given.
+    """
+    if vx.shape != vy.shape:
+        msg = "Shape of velocity field's vx and vy do not match"
+        raise ValueError(msg)
+
+    ve, vr, vc, ia = (), (), (), ()
+    for i in range(len(edge_prop["center"])):
+        # Centre and edge of i-th swirl
+        cen = edge_prop["center"][i]
+        edg = edge_prop["edge"][i]
+        # Points of i-th swirl
+        pnt = np.array(edge_prop["points"][i], dtype=int)
+        # Calculate velocity of the center
+        vc += (
+            [
+                vx[int(round(cen[1])), int(round(cen[0]))],
+                vy[int(round(cen[1])), int(round(cen[0]))],
+            ],
+        )
+        # Calculate average the observational values
+        if image is None:
+            ia += (None,)
+        else:
+            value = 0
+            for pos in pnt:
+                value += image[pos[1], pos[0]]
+            ia += (value / pnt.shape[0],)
+        ve0, vr0 = [], []
+        for j in range(edg.shape[0]):
+            # Edge position
+            idx = [edg[j][0], edg[j][1]]
+            # Eadial vector from swirl center to a point at its edge
+            pm = [idx[0] - cen[0], idx[1] - cen[1]]
+            # Tangential vector
+            tn = [cen[1] - idx[1], idx[0] - cen[0]]
+            # Velocity vector
+            v = [vx[int(idx[1]), int(idx[0])], vy[int(idx[1]), int(idx[0])]]
+            ve0.append(np.dot(v, pm) / np.linalg.norm(pm))
+            vr0.append(np.dot(v, tn) / np.linalg.norm(tn))
+        ve += (np.nanmean(ve0),)
+        vr += (np.nanmean(vr0),)
+    return ve, vr, vc, ia
+
+
+def get_vortex_meshgrid(x_range, y_range):
+    """
+    Returns a meshgrid of the coordinates of the vortex.
+
+    Parameters
+    ----------
+    x_range : `list`
+        Range of the x coordinates of the meshgrid.
+    y_range : `list`
+        Range of the y coordinates of the meshgrid.
+
+    Return
+    ------
+    `tuple`
+        Contains the meshgrids generated.
+    """
+    xx, yy = np.meshgrid(np.arange(x_range[0], x_range[1]), np.arange(y_range[0], y_range[1]))
+    return xx, yy
+
+
+def get_rotational_velocity(gamma, rcore, r=0):
+    """
+    Calculate rotation speed at radius of ``r``.
+
+    Parameters
+    ----------
+    gamma : `float`, optional
+        A replacement for ``vmax`` and only used if both ``gamma`` and ``rcore`` are not `None`.
+        Defaults to `None`.
+    rcore : `float`, optional
+        A replacement for ``rmax`` and only used if both ``gamma`` and ``rcore`` are not `None`.
+        Defaults to `None`.
+    r : `float`, optional
+        Radius which defaults to 0.
+
+    Return
+    ------
+    `float`
+        Rotating speed at radius of ``r``.
+    """
+    r = r + 1e-10
+    return gamma * (1.0 - np.exp(0 - np.square(r) / np.square(rcore))) / (2 * np.pi * r)
+
+
+def get_radial_velocity(gamma, rcore, ratio_vradial, r=0):
+    """
+    Calculate radial (expanding or shrinking) speed at radius of ``r``.
+
+    Parameters
+    ----------
+    gamma : `float`, optional
+        A replacement for ``vmax`` and only used if both ``gamma`` and ``rcore`` are not `None`.
+        Defaults to `None`.
+    rcore : `float`, optional
+        A replacement for ``rmax`` and only used if both ``gamma`` and ``rcore`` are not `None`.
+        Defaults to `None`.
+    ratio_vradial : `float`, optional
+        Ratio between expanding/shrinking speed and rotating speed.
+        Defaults to 0.
+    r : `float`, optional
+        Radius which defaults to 0.
+
+    Return
+    ------
+    `float`
+        Radial speed at the radius of ``r``.
+    """
+    r = r + 1e-10
+    return get_rotational_velocity(gamma, rcore, r) * ratio_vradial
+
+
+def get_velocity_field(gamma, rcore, ratio_vradial, x_range, y_range, x=None, y=None):
+    """
+    Calculates the velocity field in a meshgrid generated with ``x_range`` and
+    ``y_range``.
+
+    Parameters
+    ----------
+    gamma : `float`, optional
+        A replacement for ``vmax`` and only used if both ``gamma`` and ``rcore`` are not `None`.
+        Defaults to `None`.
+    rcore : `float`, optional
+        A replacement for ``rmax`` and only used if both ``gamma`` and ``rcore`` are not `None`.
+        Defaults to `None`.
+    ratio_vradial : `float`, optional
+        Ratio between expanding/shrinking speed and rotating speed.
+        Defaults to 0.
+    x_range : `list`
+        Range of the x coordinates of the meshgrid.
+    y_range : `list`
+        range of the y coordinates of the meshgrid.
+    x, y : `numpy.meshgrid`, optional
+        If both are given, ``x_range`` and ``y_range`` will be ignored.
+        Defaults to None``.
+
+    Return
+    ------
+    `tuple`
+        The generated velocity field ``(vx, vy)``.
+    """
+    if x is None or y is None:
+        # Check if one of the input parameters is None but the other one is not None
+        if x != y:
+            warnings.warn("One of the input parameters is missing, setting both to 'None'", stacklevel=3)
+            x, y = None, None
+        # Creating mesh grid
+        x, y = get_vortex_meshgrid(x_range=x_range, y_range=y_range)
+    # Calculate radius
+    r = np.sqrt(np.square(x) + np.square(y)) + 1e-10
+    # Calculate velocity vector
+    vector = [
+        0 - get_rotational_velocity(gamma, rcore, r) * y + get_radial_velocity(gamma, rcore, ratio_vradial, r) * x,
+        get_rotational_velocity(gamma, rcore, r) * x + get_radial_velocity(gamma, rcore, ratio_vradial, r) * y,
+    ]
+    vx = vector[0] / r
+    vy = vector[1] / r
+    return vx, vy