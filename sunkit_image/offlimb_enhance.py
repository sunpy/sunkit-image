--- conflicted
+++ resolved
@@ -1,10 +1,5 @@
 """
-<<<<<<< HEAD
 This module contains functions that can be used to enhance the regions off the solar limb.
-=======
-This module contains functions that can be used to enchance the regions off the
-solar limb.
->>>>>>> 07b6cafa
 """
 import numpy as np
 import astropy.units as u
@@ -54,9 +49,9 @@
 
 def calculate_fit_radial_intensity(radii, polynomial):
     """
-    Calculates the fit value of the radial intensity at the values "radii". The
-    function assumes that the polynomial is the best fit to the observed log of
-    the intensity as a function of radius.
+    Calculates the fit value of the radial intensity at the values "radii". The function assumes
+    that the polynomial is the best fit to the observed log of the intensity as a function of
+    radius.
 
     Parameters
     ----------
@@ -78,9 +73,9 @@
 
 def normalize_fit_radial_intensity(radii, polynomial, normalization_radius):
     """
-    Normalizes the fitted radial intensity to the value at the normalization
-    radius. The function assumes that the polynomial is the best fit to the
-    observed log of the intensity as a function of radius.
+    Normalizes the fitted radial intensity to the value at the normalization radius. The function
+    assumes that the polynomial is the best fit to the observed log of the intensity as a function
+    of radius.
 
     Parameters
     ----------
@@ -99,9 +94,9 @@
         An array with the same shape as radii which expresses the fitted
         intensity value normalized to its value at the normalization radius.
     """
-    return calculate_fit_radial_intensity(radii, polynomial) / calculate_fit_radial_intensity(
-        normalization_radius, polynomial
-    )
+    return calculate_fit_radial_intensity(
+        radii, polynomial
+    ) / calculate_fit_radial_intensity(normalization_radius, polynomial)
 
 
 def intensity_enhance(
@@ -198,7 +193,9 @@
     )
 
     # Calculate the enhancement
-    enhancement = 1 / normalize_fit_radial_intensity(map_r, polynomial, normalization_radius)
+    enhancement = 1 / normalize_fit_radial_intensity(
+        map_r, polynomial, normalization_radius
+    )
     enhancement[map_r < normalization_radius] = 1
 
     # Return a map with the intensity enhanced above the normalization radius
@@ -267,12 +264,20 @@
 
     # Radial intensity
     radial_intensity = get_radial_intensity_summary(
-        smap, radial_bin_edges, scale=scale, summary=intensity_summary, **intensity_summary_kwargs
+        smap,
+        radial_bin_edges,
+        scale=scale,
+        summary=intensity_summary,
+        **intensity_summary_kwargs
     )
 
     # An estimate of the width of the intensity distribution in each radial bin.
     radial_intensity_distribution_summary = get_radial_intensity_summary(
-        smap, radial_bin_edges, scale=scale, summary=width_function, **width_function_kwargs
+        smap,
+        radial_bin_edges,
+        scale=scale,
+        summary=width_function,
+        **width_function_kwargs
     )
 
     # Storage for the filtered data
@@ -280,13 +285,9 @@
 
     # Calculate the filter for each radial bin.
     for i in range(0, radial_bin_edges.shape[1]):
-<<<<<<< HEAD
         here = np.logical_and(
             map_r >= radial_bin_edges[0, i], map_r < radial_bin_edges[1, i]
         )
-=======
-        here = np.logical_and(map_r > radial_bin_edges[0, i], map_r < radial_bin_edges[1, i])
->>>>>>> 07b6cafa
         here = np.logical_and(here, map_r > application_radius)
         data[here] = (smap.data[here] - radial_intensity[i])
         if radial_intensity_distribution_summary[i] != 0.0:
