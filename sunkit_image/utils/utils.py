--- conflicted
+++ resolved
@@ -6,231 +6,7 @@
 import astropy.units as u
 from sunpy.coordinates import frames
 
-<<<<<<< HEAD
-# Comparison operations that are allowed to be used
-# when comparing the distance of a pixel in a map from
-# the center of a map.
-permitted_comparisons = (np.equal, np.not_equal, np.less, np.less_equal, np.greater, np.greater_equal)
-
-
-def all_pixel_indices_from_map(smap):
-    """
-    Returns pixel pair indices of every pixel in a map.
-
-    Parameters
-    ----------
-    smap : `~sunpy.map.Map`
-        A SunPy map.
-
-    Returns
-    -------
-    out : `~numpy.array`
-        A numpy array with the all the pixel indices built from the
-        dimensions of the map. The array is three dimensional.  The
-        first dimension has size 2, the second and third dimensions
-        are the same as the shape of the array holding the map image
-        data.
-
-    Example
-    -------
-    >>> import astropy.units as u
-    >>> from sunpy.map import Map
-    >>> from sunpy.data.sample import AIA_171_IMAGE
-    >>> from sunkit_image.utils.utils import all_pixel_indices_from_map
-    >>> smap = Map(AIA_171_IMAGE).submap((0, 0)*u.pix, (50, 60)*u.pix)
-    >>> all_pixel_indices_from_map(smap).shape
-    (2, 60, 50)
-
-    """
-    return np.meshgrid(*[np.arange(v.value) for v in smap.dimensions]) * u.pix
-
-
-def all_coordinates_from_map(smap):
-    """
-    Returns the co-ordinates of every pixel in a map.
-
-    Parameters
-    ----------
-    smap : `~sunpy.map.Map`
-        A SunPy map.
-
-    Returns
-    -------
-    out : `~astropy.coordinates.SkyCoord`
-        An array of sky coordinates in the coordinate system of the input map.
-        The array has the same shape as the same as the shape of the array
-        holding the map image data.
-    """
-    x, y = all_pixel_indices_from_map(smap)
-    return smap.pixel_to_world(x, y)
-
-
-def find_pixel_radii(smap, scale=None):
-    """
-    Find the distance of every pixel in a map from the center of the Sun.
-    The answer is returned in units of solar radii.
-
-    Parameters
-    ----------
-    smap : `~sunpy.map.Map`
-        A SunPy map.
-
-    scale : None | `~astropy.units.Quantity`
-        The radius of the Sun expressed in map units.  For example, in typical
-        helioprojective Cartesian maps the solar radius is expressed in units
-        of arcseconds.  If None then the map is queried for the scale.
-
-    Returns
-    -------
-    radii : `~astropy.units.Quantity`
-        An array the same shape as the input map.  Each entry in the array
-        gives the distance in solar radii of the pixel in the corresponding
-        entry in the input map data.
-    """
-
-    # Calculate the helioprojective Cartesian co-ordinates of every pixel.
-    coords = all_coordinates_from_map(smap).transform_to(frames.Helioprojective)
-
-    # Calculate the radii of every pixel in helioprojective Cartesian
-    # co-ordinate distance units.
-    radii = np.sqrt(coords.Tx ** 2 + coords.Ty ** 2)
-
-    # Re-scale the output to solar radii
-    if scale is None:
-        return u.R_sun * (radii / smap.rsun_obs)
-    else:
-        return u.R_sun * (radii / scale)
-
-
-def locations_satisfying_condition_relative_to_radius(smap, comparison=np.less, scale=None, radius=None):
-    """
-    Return which locations in a map satisfy or fail the comparison of their distance from the
-    center of the Sun with the input radius. Locations that satisfy the comparison are
-    flagged as True. Locations that do not satisfy the comparison are flagged as False.
-
-    Parameters
-    ----------
-    smap : `~sunpy.map.Map`
-        A SunPy map.
-
-    comparison : `~numpy.equal` | `~numpy.not_equal` | `~numpy.less` | `~numpy.less_equal` | `~numpy.greater` | `~numpy.greater_equal`
-        The comparison operator applied.  The comparison is applied with the
-        map locations on the left hand side of the inequality.
-
-    scale : None | `~astropy.units.Quantity`
-        The radius of the Sun expressed in map units.  For example, in typical
-        helioprojective Cartesian maps the solar radius is expressed in units
-        of arcseconds.  If None then the map is queried for the scale.
-
-    radius : None | `~astropy.units.Quantity`
-        The radius used in the right hand side of the inequality. Must be
-        in a unit convertible to solar radii.
-
-    Returns
-    -------
-    locations : `~numpy.array`
-        A numpy array of the same shape as the input map data with
-        Boolean entries.  Locations that satisfy the comparison are
-        flagged as True. Locations that do not satisfy the comparison
-        are flagged as False.
-
-    """
-
-    # Get the pixel scale
-    if scale is None:
-        map_scale = smap.rsun_obs
-    else:
-        map_scale = scale
-
-    # Find which pixels
-    map_pixel_radii = find_pixel_radii(smap, scale=map_scale)
-
-    # Get the radius below which
-    if radius is None:
-        comparison_radius = 1.0 * u.R_sun
-    else:
-        comparison_radius = radius.to(u.R_sun)
-
-    # Find where the pixels are relative to the radius
-    if comparison in permitted_comparisons:
-        return comparison(map_pixel_radii, comparison_radius)
-    else:
-        names = ", ".join(["numpy.{:s}".format(n.__name__) for n in permitted_comparisons])
-        raise ValueError('Comparison operator must be one of the following numpy function: {:s}'.format(names))
-
-
-def locations_satisfying_radial_conditions(smap, comparison=(np.greater, np.less), scale=None, radii=None):
-    """
-    Find locations that satisfy a pair of radial distance comparisons
-    simultaneously: such locations are flagged as True.  Other locations
-    are flagged False.
-
-    Parameters
-    ----------
-    smap : `~sunpy.map.Map`
-        A SunPy map object.
-
-    scale : None | `~astropy.units.Quantity`
-        The radius of the Sun expressed in map units.  For example, in typical
-        helioprojective Cartesian maps the solar radius is expressed in units
-        of arcseconds.  If None then the map is queried for the scale.
-
-    comparison : `~tuple`
-        The comparison operators applied.  Two comparisons are applied. Each
-        comparison has the map locations on the left hand side of the inequality.
-        The truth values of each comparison are combined using a logical AND
-        operation. The permitted comparison operators are those permitted by
-        `~sunkit_image.utils.utils.locations_satisfying_condition_relative_to_radius`.
-
-    scale : None | `~astropy.units.Quantity`
-        The radius of the Sun expressed in map units.  For example, in typical
-        helioprojective Cartesian maps the solar radius is expressed in units
-        of arcseconds.  If None then the map is queried for the scale.
-
-    radii : None | `~astropy.units.Quantity`
-        The radii used in the right hand side of the inequality.
-
-    Returns
-    -------
-    locations : `~numpy.array`
-        A numpy array of the same shape as the input map data with
-        Boolean entries.  Locations that satisfy the comparisons are
-        flagged as True. Locations that do not satisfy the comparisons
-        are flagged as False.
-    """
-
-    # Get the pixel scale
-    if scale is None:
-        map_scale = smap.rsun_obs
-    else:
-        map_scale = scale
-
-    # Get the radii to calculate
-    if radii is None:
-        condition_radii = (1.0, 2.0) * u.R_sun
-    elif len(radii) != 2:
-        raise ValueError('The number of radii must be equal to 2.')
-    else:
-        condition_radii = radii
-
-    # Get the number of comparison operators
-    if len(comparison) != 2:
-        raise ValueError('The number of comparison operators must be equal to 2.')
-
-    condition1 = locations_satisfying_condition_relative_to_radius(smap,
-                                                                   comparison=comparison[0],
-                                                                   scale=map_scale,
-                                                                   radius=condition_radii[0])
-    condition2 = locations_satisfying_condition_relative_to_radius(smap,
-                                                                   comparison=comparison[1],
-                                                                   scale=None,
-                                                                   radius=condition_radii[1])
-
-    return np.logical_and(condition1, condition2)
-
-=======
 __all__ = ["equally_spaced_bins", "bin_edge_summary", "find_pixel_radii"]
->>>>>>> 9d0da23a
 
 
 def equally_spaced_bins(inner_value=1, outer_value=2, nbins=100):
@@ -280,13 +56,7 @@
 
     Returns
     -------
-<<<<<<< HEAD
-    summary : `~numpy.array`
-        A one dimensional array of values that summarize the location of the bins.
-
-=======
     A one dimensional array of values that summarize the location of the bins.
->>>>>>> 9d0da23a
     """
     if r.ndim != 2:
         raise ValueError("The bin edges must be two-dimensional with shape (2, nbins).")
@@ -304,11 +74,6 @@
     return summary
 
 
-<<<<<<< HEAD
-def get_radial_intensity_summary(smap, radial_bin_edges,
-                                 comparison=(np.greater, np.less),
-                                 scale=None, summary=np.mean, **summary_kwargs):
-=======
 def find_pixel_radii(smap, scale=None):
     """
     Find the distance of every pixel in a map from the center of the Sun. The
@@ -351,7 +116,6 @@
 def get_radial_intensity_summary(
     smap, radial_bin_edges, scale=None, summary=np.mean, **summary_kwargs
 ):
->>>>>>> 9d0da23a
     """
     Get a summary statistic of the intensity in a map as a function of radius.
 
@@ -396,13 +160,9 @@
                                                              radii=radial_bin_edges[:, i]))
 
     # Calculate the summary statistic in the radial bins.
-<<<<<<< HEAD
-    return np.asarray([summary(smap.data[annuli[i]], **summary_kwargs) for i in range(0, nbins)])
-=======
     return np.asarray(
         [
             summary(smap.data[lower_edge[i] * upper_edge[i]], **summary_kwargs)
             for i in range(0, nbins)
         ]
-    )
->>>>>>> 9d0da23a
+    )