--- conflicted
+++ resolved
@@ -2,16 +2,7 @@
 import pytest
 
 import astropy.units as u
-<<<<<<< HEAD
-from astropy.coordinates import SkyCoord, BaseCoordinateFrame
 
-from sunpy.map import Map
-from sunpy.data.sample import AIA_171_IMAGE
-from sunkit_image.utils.utils import _equally_spaced_bins, bin_edge_summary, find_pixel_radii, \
-    get_radial_intensity_summary, all_pixel_indices_from_map, all_coordinates_from_map, \
-    locations_satisfying_condition_relative_to_radius, locations_satisfying_radial_conditions, \
-    permitted_comparisons
-=======
 from astropy.tests.helper import assert_quantity_allclose
 
 from sunkit_image.utils.utils import (
@@ -20,103 +11,15 @@
     find_pixel_radii,
     get_radial_intensity_summary,
 )
->>>>>>> 9d0da23a
 
 
 @pytest.fixture
 @pytest.mark.remote_data
 def smap():
-<<<<<<< HEAD
-    return Map(AIA_171_IMAGE)
-
-
-@pytest.fixture
-def sub_smap(smap):
-    return smap.submap((0, 0)*u.pix, (50, 60)*u.pix)
-
-
-def test_all_pixel_indices_from_map(sub_smap):
-    pixel_indices = all_pixel_indices_from_map(sub_smap)
-    shape = sub_smap.data.shape
-    ny = shape[0]
-    nx = shape[1]
-    assert np.all(pixel_indices.shape == (2, ny, nx))
-    assert np.all(pixel_indices.unit == u.pix)
-    assert np.all(pixel_indices[:, 0, 0] == [0., 0.] * u.pix)
-    assert np.all(pixel_indices[:, 0, nx-1] == [nx-1, 0.] * u.pix)
-    assert np.all(pixel_indices[:, ny-1, 0] == [0., ny-1] * u.pix)
-    assert np.all(pixel_indices[:, ny-1, nx-1] == [nx-1, ny-1] * u.pix)
-
-
-def test_all_coordinates_from_map(sub_smap):
-    coordinates = all_coordinates_from_map(sub_smap)
-    shape = sub_smap.data.shape
-    assert coordinates.shape == (shape[0], shape[1])
-    assert isinstance(coordinates, SkyCoord)
-    assert isinstance(coordinates.frame, BaseCoordinateFrame)
-    assert coordinates.frame.name == sub_smap.coordinate_frame.name
-
-
-def test_find_pixel_radii(smap):
-    # The known maximum radius
-    known_maximum_pixel_radius = 1.84183121
-
-    # Calculate the pixel radii
-    pixel_radii = find_pixel_radii(smap)
-
-    # The shape of the pixel radii is the same as the input map
-    assert pixel_radii.shape[0] == int(smap.dimensions[0].value)
-    assert pixel_radii.shape[1] == int(smap.dimensions[1].value)
-
-    # Make sure the unit is solar radii
-    assert pixel_radii.unit == u.R_sun
-
-    # Make sure the maximum
-    assert np.allclose(np.max(pixel_radii).value, known_maximum_pixel_radius)
-
-    # Test that the new scale is used
-    pixel_radii = find_pixel_radii(smap, scale=2*smap.rsun_obs)
-    assert np.allclose(np.max(pixel_radii).value, known_maximum_pixel_radius / 2)
-
-
-def test_locations_satisfying_condition_relative_to_radius(smap):
-    for comparison in permitted_comparisons:
-        for scale in (None, 0.5*smap.rsun_obs, 2*smap.rsun_obs):
-            for radius in (None, 0.5*u.R_sun, 1.5*u.R_sun):
-                lscrtr = locations_satisfying_condition_relative_to_radius(smap,
-                                                                           comparison=comparison,
-                                                                           scale=scale,
-                                                                           radius=radius)
-                # Test the shape of the output
-                assert lscrtr.shape == smap.data.shape
-
-    # Test the failure to find a permitted comparison operator
-    with pytest.raises(ValueError):
-        locations_satisfying_condition_relative_to_radius(smap, comparison=np.sin)
-
-
-def test_locations_satisfying_radial_conditions(smap):
-    for comparison1 in permitted_comparisons:
-        for comparison2 in permitted_comparisons:
-            comparison = (comparison1, comparison2)
-            for scale in (None, 0.5*smap.rsun_obs, 2*smap.rsun_obs):
-                for radii in (None, (0.6*u.R_sun, 1.5*u.R_sun)):
-                    lscrtr = locations_satisfying_radial_conditions(smap,
-                                                                    comparison=comparison,
-                                                                    scale=scale,
-                                                                    radii=radii)
-                    # Test the shape of the output
-                    assert lscrtr.shape == smap.data.shape
-
-    # Test the failure to find a permitted comparison operator
-    with pytest.raises(ValueError):
-        locations_satisfying_radial_conditions(smap, comparison=(np.cos, np.sin))
-=======
     import sunpy.data.sample
     from sunpy.data.sample import AIA_171_IMAGE
 
     return sunpy.map.Map(AIA_171_IMAGE)
->>>>>>> 9d0da23a
 
 
 def test_equally_spaced_bins():
@@ -192,8 +95,6 @@
         bin_edge_summary(np.zeros((3, 4)), "center")
 
 
-<<<<<<< HEAD
-=======
 @pytest.mark.remote_data
 def test_find_pixel_radii(smap):
     # The known maximum radius
@@ -217,7 +118,6 @@
     assert_quantity_allclose(np.max(pixel_radii).value, known_maximum_pixel_radius / 2)
 
 
->>>>>>> 9d0da23a
 def test_get_radial_intensity_summary():
     # TODO: Write some tests.
     pass