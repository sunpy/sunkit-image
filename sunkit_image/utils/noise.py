--- conflicted
+++ resolved
@@ -7,146 +7,6 @@
 from scipy.stats import gamma
 from skimage.util import view_as_windows
 
-<<<<<<< HEAD
-__all__ = ["NoiseLevelEstimation"]
-
-
-class NoiseLevelEstimation:
-    def __init__(self, img, patchsize=7, decim=0, conf=1 - 1e-6, itr=3):
-        """
-        Estimates the noise level of an image.
-
-        Additive white Gaussian noise (AWGN) is a basic noise model used in Information Theory
-        to mimic the effect of many random processes that occur in nature.
-
-        Parameters
-        ----------
-        img: `numpy.ndarray`
-            Single Numpy image array.
-        patchsize : `int`, optional
-            Patch size, defaults to 7.
-        decim : `int`, optional
-            Decimation factor, defaults to 0.
-            If you use large number, the calculation will be accelerated.
-        conf : `float`, optional
-            Confidence interval to determine the threshold for the weak texture.
-            In this algorithm, this value is usually set the value very close to one.
-            Defaults to 0.99.
-        itr : `int`, optional
-            Number of iterations,  defaults to 3.
-
-        Attributes
-        ----------
-        nlevel: `numpy.ndarray`
-            Estimated noise levels.
-        th: `numpy.ndarray`
-            Threshold to extract weak texture patches at the last iteration.
-        num: `numpy.ndarray`
-            Number of extracted weak texture patches at the last iteration.
-        mask: `numpy.ndarray`
-            Weak-texture mask.
-            0 and 1 represent non-weak-texture and weak-texture regions, respectively.
-
-        Examples
-        --------
-        >>> import numpy as np
-        >>> np.random.seed(0)
-        >>> noisy_image_array = np.random.randn(100, 100)
-        >>> estimate = NoiseLevelEstimation(noisy_image_array, patchsize=11, itr=10)
-        >>> estimate.mask
-        array([[1., 1., 1., ..., 1., 1., 0.],
-            [1., 1., 1., ..., 1., 1., 0.],
-            [1., 1., 1., ..., 1., 1., 0.],
-            ...,
-            [1., 1., 1., ..., 1., 1., 0.],
-            [1., 1., 1., ..., 1., 1., 0.],
-            [0., 0., 0., ..., 0., 0., 0.]])
-        >>> estimate.nlevel
-        array([1.0014616])
-        >>> estimate.th
-        array([173.61530607])
-        >>> estimate.num
-         array([8100.])
-
-        References
-        ----------
-        * Xinhao Liu, Masayuki Tanaka and Masatoshi Okutomi
-          Noise Level Estimation Using Weak Textured Patches of a Single Noisy Image
-          IEEE International Conference on Image Processing (ICIP), 2012.
-
-        * Xinhao Liu, Masayuki Tanaka and Masatoshi Okutomi
-          Single-Image Noise Level Estimation for Blind Denoising Noisy Image
-          IEEE Transactions on Image Processing, Vol.22, No.12, pp.5226-5237, December, 2013.
-        """
-
-        self.img = img
-        self.patchsize = patchsize
-        self.decim = decim
-        self.conf = conf
-        self.itr = itr
-
-        self.nlevel, self.th, self.num = self.noiselevel()
-        self.mask = self.weaktexturemask()
-
-    def noiselevel(self):
-        """
-        Calculates the noise level of the input array.
-        """
-        if len(self.img.shape) < 3:
-            self.img = np.expand_dims(self.img, 2)
-
-        nlevel = np.ndarray(self.img.shape[2])
-        th = np.ndarray(self.img.shape[2])
-        num = np.ndarray(self.img.shape[2])
-
-        kh = np.expand_dims(np.expand_dims(np.array([-0.5, 0, 0.5]), 0), 2)
-        imgh = correlate(self.img, kh, mode="nearest")
-        imgh = imgh[:, 1 : imgh.shape[1] - 1, :]
-        imgh = imgh * imgh
-
-        kv = np.expand_dims(np.vstack(np.array([-0.5, 0, 0.5])), 2)
-        imgv = correlate(self.img, kv, mode="nearest")
-        imgv = imgv[1 : imgv.shape[0] - 1, :, :]
-        imgv = imgv * imgv
-
-        Dh = np.matrix(self.convmtx2(np.squeeze(kh, 2), self.patchsize, self.patchsize))
-        Dv = np.matrix(self.convmtx2(np.squeeze(kv, 2), self.patchsize, self.patchsize))
-
-        DD = Dh.getH() * Dh + Dv.getH() * Dv
-
-        r = np.double(np.linalg.matrix_rank(DD))
-        Dtr = np.trace(DD)
-
-        tau0 = gamma.ppf(self.conf, r / 2, scale=(2 * Dtr / r))
-
-        for cha in range(self.img.shape[2]):
-            X = view_as_windows(self.img[:, :, cha], (self.patchsize, self.patchsize))
-            X = X.reshape(np.int(X.size / self.patchsize ** 2), self.patchsize ** 2, order="F").transpose()
-
-            Xh = view_as_windows(imgh[:, :, cha], (self.patchsize, self.patchsize - 2))
-            Xh = Xh.reshape(
-                np.int(Xh.size / ((self.patchsize - 2) * self.patchsize)),
-                ((self.patchsize - 2) * self.patchsize),
-                order="F",
-            ).transpose()
-
-            Xv = view_as_windows(imgv[:, :, cha], (self.patchsize - 2, self.patchsize))
-            Xv = Xv.reshape(
-                np.int(Xv.size / ((self.patchsize - 2) * self.patchsize)),
-                ((self.patchsize - 2) * self.patchsize),
-                order="F",
-            ).transpose()
-
-            Xtr = np.expand_dims(np.sum(np.concatenate((Xh, Xv), axis=0), axis=0), 0)
-
-            if self.decim > 0:
-                XtrX = np.transpose(np.concatenate((Xtr, X), axis=0))
-                XtrX = np.transpose(XtrX[XtrX[:, 0].argsort(),])
-                p = np.floor(XtrX.shape[1] / (self.decim + 1))
-                p = np.expand_dims(np.arange(0, p) * (self.decim + 1), 0)
-                Xtr = XtrX[0, p.astype("int")]
-                X = np.squeeze(XtrX[1 : XtrX.shape[1], p.astype("int")])
-=======
 __all__ = ["noise_estimation", "noiselevel", "conv2d_matrix", "weak_texture_mask"]
 
 
@@ -314,16 +174,12 @@
 
         Xh = view_as_windows(imgh[:, :, cha], (patchsize, patchsize - 2))
         Xh = Xh.reshape(
-            np.int(Xh.size / ((patchsize - 2) * patchsize)),
-            ((patchsize - 2) * patchsize),
-            order="F",
+            np.int(Xh.size / ((patchsize - 2) * patchsize)), ((patchsize - 2) * patchsize), order="F"
         ).transpose()
 
         Xv = view_as_windows(imgv[:, :, cha], (patchsize - 2, patchsize))
         Xv = Xv.reshape(
-            np.int(Xv.size / ((patchsize - 2) * patchsize)),
-            ((patchsize - 2) * patchsize),
-            order="F",
+            np.int(Xv.size / ((patchsize - 2) * patchsize)), ((patchsize - 2) * patchsize), order="F"
         ).transpose()
 
         Xtr = np.expand_dims(np.sum(np.concatenate((Xh, Xv), axis=0), axis=0), 0)
@@ -352,126 +208,9 @@
             p = Xtr < tau
             Xtr = Xtr[p]
             X = X[:, np.squeeze(p)]
->>>>>>> 15879f30
 
             # noise level estimation
             if X.shape[1] < X.shape[0]:
-<<<<<<< HEAD
-                sig2 = 0
-            else:
-                cov = (np.asmatrix(X) @ np.asmatrix(X).getH()) / (X.shape[1] - 1)
-                d = np.flip(np.linalg.eig(cov)[0], axis=0)
-                sig2 = d[0]
-
-            for i in range(1, self.itr):
-                # weak texture selection
-                tau = sig2 * tau0
-                p = Xtr < tau
-                Xtr = Xtr[p]
-                X = X[:, np.squeeze(p)]
-
-                # noise level estimation
-                if X.shape[1] < X.shape[0]:
-                    break
-
-                cov = (np.asmatrix(X) @ np.asmatrix(X).getH()) / (X.shape[1] - 1)
-                d = np.flip(np.linalg.eig(cov)[0], axis=0)
-                sig2 = d[0]
-
-            nlevel[cha] = np.sqrt(sig2)
-            th[cha] = tau
-            num[cha] = X.shape[1]
-
-        # clean up
-        self.img = np.squeeze(self.img)
-
-        return nlevel, th, num
-
-    def convmtx2(self, H, m, n):
-        """
-        Specialized 2D convolution matrix generation.
-
-        Parameters
-        ----------
-        H : `numpy.ndarray`
-            Input matrix.
-        m : `numpy.ndarray`
-            Rows in convolution matrix.
-        n : `numpy.ndarray`
-            Columns in convolution matrix.
-
-        Returns
-        -------
-        T : `numpy.ndarray`
-            The new convoluted matrix.
-        """
-        s = np.shape(H)
-        T = np.zeros([(m - s[0] + 1) * (n - s[1] + 1), m * n])
-
-        k = 0
-        for i in range((m - s[0] + 1)):
-            for j in range((n - s[1] + 1)):
-                for p in range(s[0]):
-                    T[k, (i + p) * n + j : (i + p) * n + j + 1 + s[1] - 1] = H[p, :]
-                k = k + 1
-        return T
-
-    def weaktexturemask(self):
-        """
-        Calculates the weak texture mask.
-        """
-        if len(self.img.shape) < 3:
-            self.img = np.expand_dims(self.img, 2)
-
-        kh = np.expand_dims(np.transpose(np.vstack(np.array([-0.5, 0, 0.5]))), 2)
-        imgh = correlate(self.img, kh, mode="nearest")
-        imgh = imgh[:, 1 : imgh.shape[1] - 1, :]
-        imgh = imgh * imgh
-
-        kv = np.expand_dims(np.vstack(np.array([-0.5, 0, 0.5])), 1)
-        imgv = correlate(self.img, kv, mode="nearest")
-        imgv = imgv[1 : imgv.shape[0] - 1, :, :]
-        imgv = imgv * imgv
-
-        s = self.img.shape
-        msk = np.zeros_like(self.img)
-
-        for cha in range(s[2]):
-            m = view_as_windows(self.img[:, :, cha], (self.patchsize, self.patchsize))
-            m = np.zeros_like(
-                m.reshape(np.int(m.size / self.patchsize ** 2), self.patchsize ** 2, order="F").transpose()
-            )
-
-            Xh = view_as_windows(imgh[:, :, cha], (self.patchsize, self.patchsize - 2))
-            Xh = Xh.reshape(
-                np.int(Xh.size / ((self.patchsize - 2) * self.patchsize)),
-                ((self.patchsize - 2) * self.patchsize),
-                order="F",
-            ).transpose()
-
-            Xv = view_as_windows(imgv[:, :, cha], (self.patchsize - 2, self.patchsize))
-            Xv = Xv.reshape(
-                np.int(Xv.size / ((self.patchsize - 2) * self.patchsize)),
-                ((self.patchsize - 2) * self.patchsize),
-                order="F",
-            ).transpose()
-
-            Xtr = np.expand_dims(np.sum(np.concatenate((Xh, Xv), axis=0), axis=0), 0)
-
-            p = Xtr < self.th[cha]
-            ind = 0
-
-            for col in range(0, s[1] - self.patchsize + 1):
-                for row in range(0, s[0] - self.patchsize + 1):
-                    if p[:, ind]:
-                        msk[row : row + self.patchsize - 1, col : col + self.patchsize - 1, cha] = 1
-                    ind = ind + 1
-
-        # clean up
-        self.img = np.squeeze(self.img)
-
-        return np.squeeze(msk)
-=======
                 break
 
             cov = (np.asmatrix(X) @ np.asmatrix(X).getH()) / (X.shape[1] - 1)
@@ -562,22 +301,16 @@
 
     for cha in range(s[2]):
         m = view_as_windows(img[:, :, cha], (patchsize, patchsize))
-        m = np.zeros_like(
-            m.reshape(np.int(m.size / patchsize ** 2), patchsize ** 2, order="F").transpose()
-        )
+        m = np.zeros_like(m.reshape(np.int(m.size / patchsize ** 2), patchsize ** 2, order="F").transpose())
 
         Xh = view_as_windows(imgh[:, :, cha], (patchsize, patchsize - 2))
         Xh = Xh.reshape(
-            np.int(Xh.size / ((patchsize - 2) * patchsize)),
-            ((patchsize - 2) * patchsize),
-            order="F",
+            np.int(Xh.size / ((patchsize - 2) * patchsize)), ((patchsize - 2) * patchsize), order="F"
         ).transpose()
 
         Xv = view_as_windows(imgv[:, :, cha], (patchsize - 2, patchsize))
         Xv = Xv.reshape(
-            np.int(Xv.size / ((patchsize - 2) * patchsize)),
-            ((patchsize - 2) * patchsize),
-            order="F",
+            np.int(Xv.size / ((patchsize - 2) * patchsize)), ((patchsize - 2) * patchsize), order="F"
         ).transpose()
 
         Xtr = np.expand_dims(np.sum(np.concatenate((Xh, Xv), axis=0), axis=0), 0)
@@ -594,5 +327,4 @@
     # clean up
     img = np.squeeze(img)
 
-    return np.squeeze(msk)
->>>>>>> 15879f30
+    return np.squeeze(msk)