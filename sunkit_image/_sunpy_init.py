__all__ = ["__version__", "__githash__"]

# this indicates whether or not we are in the package's setup.py
try:
    _SUNPY_SETUP_
except NameError:
    import builtins
<<<<<<< HEAD
=======

>>>>>>> 11844760
    builtins._SUNPY_SETUP_ = False

try:
    from .version import version as __version__
except ImportError:
    __version__ = ""
try:
    from .version import githash as __githash__
except ImportError:
    __githash__ = ""


if not _SUNPY_SETUP_:
    import os
    from sunpy.tests.runner import SunPyTestRunner

    self_test = SunPyTestRunner.make_test_runner_in(os.path.dirname(__file__))
    __all__ += ["self_test"]<|MERGE_RESOLUTION|>--- conflicted
+++ resolved
@@ -5,10 +5,7 @@
     _SUNPY_SETUP_
 except NameError:
     import builtins
-<<<<<<< HEAD
-=======
 
->>>>>>> 11844760
     builtins._SUNPY_SETUP_ = False
 
 try:
