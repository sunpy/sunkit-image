"""
This module provides routines for the coalignment of images and mapcubes.

Currently this module provides image coalignment by template matching.
Which is partially inspired by the SSWIDL routine
`tr_get_disp.pro <http://hesperia.gsfc.nasa.gov/ssw/trace/idl/util/routines/tr_get_disp.pro>`_.

In this implementation, the template matching is handled via
the scikit-image routine :func:`skimage.feature.match_template`.

References
----------
Template matching algorithm:

 * http://scribblethink.org/Work/nvisionInterface/nip.html
 * J.P. Lewis, Fast Template Matching, Vision Interface 95, Canadian Image
   Processing and Pattern Recognition Society, Quebec City, Canada, May 15-19,
   1995, p. 120-123 http://www.scribblethink.org/Work/nvisionInterface/vi95_lewis.pdf.
"""

import numpy as np
from scipy.ndimage.interpolation import shift
from copy import deepcopy
from astropy import units as u
# Image co-registration by matching templates
from skimage.feature import match_template

# SunPy imports
from sunpy.map.mapbase import GenericMap
import sunpy.map
<<<<<<< HEAD
from sunpy.util import quantity_input
=======
>>>>>>> bd2cfc2a

__author__ = 'J. Ireland'

__all__ = ['calculate_shift', 'clip_edges', 'calculate_clipping',
           'match_template_to_layer', 'find_best_match_location',
           'get_correlation_shifts', 'parabolic_turning_point',
           'repair_image_nonfinite', 'apply_shifts',
           'mapcube_coalign_by_match_template']


def _default_fmap_function(data):
    """
    This function ensures that the data are floats.  It is the default data
    manipulation function for the coalignment method.
    """
    return np.float64(data)


def calculate_shift(this_layer, template):
    """Calculates the pixel shift required to put the template in the "best"
    position on a layer.

    Parameters
    ----------
    this_layer : ndarray
        A numpy array of size (ny, nx), where the first two dimensions are
        spatial dimensions.
    template : ndarray
        A numpy array of size (N, M) where N < ny and M < nx.

    Returns
    -------
    shifts : tuple
        Pixel shifts (yshift, xshift) relative to the offset of the template
        to the input array.
    """
    # Repair any NANs, Infs, etc in the layer and the template
    this_layer = repair_image_nonfinite(this_layer)
    template = repair_image_nonfinite(template)

    # Calculate the correlation array matching the template to this layer
    corr = match_template_to_layer(this_layer, template)

    # Calculate the y and x shifts in pixels
    return find_best_match_location(corr)


#
# Remove the edges of a datacube
#
<<<<<<< HEAD
@quantity_input(yclips=u.pix, xclips=u.pix)
=======
@u.quantity_input(yclips=u.pix, xclips=u.pix)
>>>>>>> bd2cfc2a
def clip_edges(data, yclips, xclips):
    """
    Clips off the y and x edges of a 2d array according to a list of pixel
    values.  This function is useful for removing data at the edge of
    2d images that may be affected by shifts from solar de-rotation and
    layer co-registration, leaving an image unaffected by edge effects.

    Parameters
    ----------
    data : ndarray
        A numpy array of shape (ny, nx).
    yclips : `~astropy.units.Quantity`
        The amount to clip in the y-direction of the data.
    xclips : `~astropy.units.Quantity`
        The amount to clip in the x-direction of the data.

    Returns
    -------
    image : ndarray
        A 2d image with edges clipped off according to the positive and
        negative ceiling values in the yclips and xclips arrays.
    """
    ny = data.shape[0]
    nx = data.shape[1]
    return data[yclips[0].value: ny - yclips[1].value, xclips[0].value: nx - xclips[1].value]


#
# Return the upper and lower clipping values for the y and x directions an
# input set of pixel shifts y and x
#
<<<<<<< HEAD
@quantity_input(y=u.pix, x=u.pix)
=======
@u.quantity_input(y=u.pix, x=u.pix)
>>>>>>> bd2cfc2a
def calculate_clipping(y, x):
    """
    Return the upper and lower clipping values for the y and x directions.

    Parameters
    ----------
    y : `~astropy.units.Quantity`
        An array of pixel shifts in the y-direction for an image.
    x : `~astropy.units.Quantity`
        An array of pixel shifts in the x-direction for an image.

    Returns
    -------
    clipping : tuple
        The tuple is of the form ([y0, y1], [x0, x1]).
        The number of (integer) pixels that need to be clipped off at each
        edge in an image. The first element in the tuple is a list that gives
        the number of pixels to clip in the y-direction.  The first element in
        that list is the number of rows to clip at the lower edge of the image
        in y.  The clipped image has "clipping[0][0]" rows removed from its
        lower edge when compared to the original image.  The second element in
        that list is the number of rows to clip at the upper edge of the image
        in y.  The clipped image has "clipping[0][1]" rows removed from its
        upper edge when compared to the original image.  The second element in
        the "clipping" tuple applies similarly to the x-direction (image
        columns).  The parameters y0, y1, x0, x1 have the type
        `~astropy.unit.Quantity`.
    """
    return ([_lower_clip(y.value), _upper_clip(y.value)] * u.pix,
            [_lower_clip(x.value), _upper_clip(x.value)] * u.pix)


#
# Helper functions for clipping edges
#
def _upper_clip(z):
    """
    Find smallest integer bigger than all the positive entries in the input
    array.
    """
    zupper = 0
    zcond = z >= 0
    if np.any(zcond):
        zupper = np.max(np.ceil(z[zcond]))
    return zupper


def _lower_clip(z):
    """
    Find smallest positive integer bigger than the absolute values of the
    negative entries in the input array.
    """
    zlower = 0
    zcond = z <= 0
    if np.any(zcond):
        zlower = np.max(np.ceil(-z[zcond]))
    return zlower


def match_template_to_layer(layer, template):
    """
    Calculate the correlation array that describes how well the template
    matches the layer. All inputs are assumed to be numpy arrays.  This
    function requires the "match_template" function in scikit image.

    Parameters
    ----------
    layer : ndarray
        A numpy array of size (ny, nx).
    template : ndarray
        A numpy array of size (N, M) where N < ny and M < nx.

    Returns
    -------
    correlationarray : ndarray
        A correlation array between the layer and the template.
        The values in the array range between 0 and 1.
    """
    return match_template(layer, template)


def find_best_match_location(corr):
    """
    Calculate an estimate of the location of the peak of the correlation
    result in image pixels.

    Parameters
    ----------
    corr : ndarray
        A 2-d correlation array.

    Returns
    -------
    shift : `~astropy.units.Quantity`
        The shift amounts (y, x) in image pixels.  Subpixel values are
        possible.
    """
    # Get the index of the maximum in the correlation function
    ij = np.unravel_index(np.argmax(corr), corr.shape)
    cor_max_x, cor_max_y = ij[::-1]

    # Get the correlation function around the maximum
    array_around_maximum = corr[np.max([0, cor_max_y - 1]): np.min([cor_max_y + 2, corr.shape[0] - 1]),
                                  np.max([0, cor_max_x - 1]): np.min([cor_max_x + 2, corr.shape[1] - 1])]
    y_shift_relative_to_maximum, x_shift_relative_to_maximum = \
    get_correlation_shifts(array_around_maximum)

    # Get shift relative to correlation array
    y_shift_relative_to_correlation_array = y_shift_relative_to_maximum + cor_max_y * u.pix
    x_shift_relative_to_correlation_array = x_shift_relative_to_maximum + cor_max_x * u.pix

    return y_shift_relative_to_correlation_array, x_shift_relative_to_correlation_array


def get_correlation_shifts(array):
    """
    Estimate the location of the maximum of a fit to the input array.  The
    estimation in the x and y directions are done separately. The location
    estimates can be used to implement subpixel shifts between two different
    images.

    Parameters
    ----------
    array : ndarray
        An array with at least one dimension that has three elements.  The
        input array is at most a 3 x 3 array of correlation values calculated
        by matching a template to an image.

    Returns
    -------
    peakloc : `~astropy.units.Quantity`
        The (y, x) location of the peak of a parabolic fit, in image pixels.
    """
    # Check input shape
    ny = array.shape[0]
    nx = array.shape[1]
    if nx > 3 or ny > 3:
        print 'Input array is too big in at least one dimension. Returning Nones'
        return None, None

    # Find where the maximum of the input array is
    ij = np.unravel_index(np.argmax(array), array.shape)
    x_max_location, y_max_location = ij[::-1]

    # Estimate the location of the parabolic peak if there is enough data.
    # Otherwise, just return the location of the maximum in a particular
    # direction.
    if ny == 3:
        y_location = parabolic_turning_point(array[:, x_max_location])
    else:
        y_location = 1.0 * y_max_location

    if nx == 3:
        x_location = parabolic_turning_point(array[y_max_location, :])
    else:
        x_location = 1.0 * x_max_location

    return y_location * u.pix, x_location * u.pix


def parabolic_turning_point(y):
    """
    Find the location of the turning point for a parabola
    y(x) = ax^2 + bx + c, given input values y(-1), y(0), y(1).
    The maximum is located at x0 = -b / 2a .  Assumes
    that the input array represents an equally spaced sampling at the
    locations y(-1), y(0) and y(1).

    Parameters
    ----------
    y : ndarray
        A one dimensional numpy array of shape 3 with entries that sample the
        parabola at -1, 0, and 1.

    Returns
    -------
    location : float
        A digit, the location of the parabola maximum.
    """
    numerator = -0.5 * y.dot([-1, 0, 1])
    denominator = y.dot([1, -2, 1])
    return numerator / denominator


def repair_image_nonfinite(image):
    """
    Return a new image in which all the nonfinite entries of the original
    image have been replaced by the local mean.

    Parameters
    ----------
    image : ndarray
        A two-dimensional ndarray.

    Returns
    -------
    repaired_image : ndarray
        A two-dimensional ndarray of the same shape as the input that has all
        the non-finite entries replaced by a local mean.  The algorithm
        repairs one non-finite entry at every pass.  At each pass, the next
        non-finite value is replaced by the mean of its finite valued nearest
        neighbours.
    """
    repaired_image = deepcopy(image)
    nx = repaired_image.shape[1]
    ny = repaired_image.shape[0]
    bad_index = np.where(np.logical_not(np.isfinite(repaired_image)))
    while bad_index[0].size != 0:
        by = bad_index[0][0]
        bx = bad_index[1][0]

        # x locations taking in to account the boundary
        x = bx
        if bx == 0:
            x = 1
        if bx == nx - 1:
            x = nx - 2

        # y locations taking in to account the boundary
        y = by
        if by == 0:
            y = 1
        if by == ny - 1:
            y = ny - 2

        # Get the sub array around the bad index, and find the local mean
        # ignoring nans
        subarray = repaired_image[y - 1: y + 2, x - 1: x + 2]
        repaired_image[by, bx] = np.mean(subarray[np.isfinite(subarray)])
        bad_index = np.where(np.logical_not(np.isfinite(repaired_image)))
    return repaired_image


<<<<<<< HEAD
@quantity_input(yshift=u.pix, xshift=u.pix)
=======
@u.quantity_input(yshift=u.pix, xshift=u.pix)
>>>>>>> bd2cfc2a
def apply_shifts(mc, yshift, xshift, clip=True):
    """
    Apply a set of pixel shifts to a mapcube, and return a new mapcube.

    Parameters
    ----------
    mc : `sunpy.map.MapCube`
        A mapcube of shape (ny, nx, nt), where nt is the number of layers in
        the mapcube.  'ny' is the number of pixels in the y direction, 'nx'
        is the number of pixels in the 'x' direction.
    yshift : `~astropy.units.Quantity` instance
        An array of pixel shifts in the y-direction for an image.
    xshift : `~astropy.units.Quantity` instance
        An array of pixel shifts in the x-direction for an image.
    clip : bool
        If True, then clip off x, y edges in the datacube that are potentially
        affected by edges effects.

    Returns
    -------
    newmapcube : `sunpy.map.MapCube`
        A mapcube of the same shape as the input.  All layers in the mapcube
        have been shifted according the input shifts.
    """

    # new mapcube will be constructed from this list
    newmc_list = []

    # Shift the data and construct the mapcube
    for i, m in enumerate(mc.maps):
        shifted_data = shift(m.data, [yshift[i].value, xshift[i].value])
        # Clip if required
        if clip:
            yclips, xclips = calculate_clipping(-yshift, -xshift)
            shifted_data = clip_edges(shifted_data, yclips, xclips)

        # New header
        new_meta = deepcopy(m.meta)

        # Adjust the positioning information accordingly.
        new_meta['crval1'] = new_meta['crval1'] - xshift[i].value * m.scale['x']
        new_meta['crval2'] = new_meta['crval2'] - yshift[i].value * m.scale['y']

        # Append to the list
        newmc_list.append(sunpy.map.Map(shifted_data, new_meta))

    return sunpy.map.Map(newmc_list, cube=True)


<<<<<<< HEAD
# Coalignment by matching a template
def mapcube_coalign_by_match_template(mc, template=None, layer_index=0,
                               func=_default_fmap_function, clip=True,
                               return_displacements_only=False,
                               apply_displacements=None,
                               with_displacements=False):
=======
def calculate_match_template_shift(mc, template=None, layer_index=0,
                                   func=_default_fmap_function):
    """
    Calculate the arcsecond shifts necessary to co-register the layers in a
    mapcube according to a template taken from that mapcube.  This method
    REQUIRES that scikit-image be installed.  When using this functionality,
    it is a good idea to check that the shifts that were applied to were
    reasonable and expected.  One way of checking this is to animate the
    original mapcube, animate the coaligned mapcube, and compare the
    differences you see to the calculated shifts.

    Parameters
    ----------
    mc : `sunpy.map.MapCube`
        A mapcube of shape (ny, nx, nt), where nt is the number of layers in
        the mapcube.
    template : {None | sunpy.map.Map | ndarray}
        The template used in the matching.  If an ndarray is passed, the
        ndarray has to have two dimensions.
    layer_index : int
        The template is assumed to refer to the map in the mapcube indexed by
        the value of "layer_index".  Displacements of all maps in the mapcube
        are assumed to be relative to this layer.  The displacements of the
        template relative to this layer are therefore (0, 0).
    func : function
        A function which is applied to the data values before the coalignment
        method is applied.  This can be useful in coalignment, because it is
        sometimes better to co-align on a function of the data rather than the
        data itself.  The calculated shifts are applied to the original data.
        Examples of useful functions to consider for EUV images are the
        logarithm or the square root.  The function is of the form
        func = F(data).  The default function ensures that the data are
        floats.

    """

    # Size of the data
    ny = mc.maps[layer_index].shape[0]
    nx = mc.maps[layer_index].shape[1]
    nt = len(mc.maps)

    # Calculate a template.  If no template is passed then define one
    # from the the index layer.
    if template is None:
        tplate = mc.maps[layer_index].data[ny / 4: 3 * ny / 4,
                                           nx / 4: 3 * nx / 4]
    elif isinstance(template, GenericMap):
        tplate = template.data
    elif isinstance(template, np.ndarray):
        tplate = template
    else:
        raise ValueError('Invalid template.')

    # Apply the function to the template
    tplate = func(tplate)

    # Storage for the pixel shift
    xshift_keep = np.zeros(nt) * u.pix
    yshift_keep = np.zeros_like(xshift_keep)

    # Storage for the arcsecond shift
    xshift_arcseconds = np.zeros(nt) * u.arcsec
    yshift_arcseconds = np.zeros_like(xshift_arcseconds)


    # Match the template and calculate shifts
    for i, m in enumerate(mc.maps):
        # Get the next 2-d data array
        this_layer = func(m.data)

        # Calculate the y and x shifts in pixels
        yshift, xshift = calculate_shift(this_layer, tplate)

        # Keep shifts in pixels
        yshift_keep[i] = yshift
        xshift_keep[i] = xshift

    # Calculate shifts relative to the template layer
    yshift_keep = yshift_keep - yshift_keep[layer_index]
    xshift_keep = xshift_keep - xshift_keep[layer_index]

    for i, m in enumerate(mc.maps):
        # Calculate the shifts required in physical units, which are
        # presumed to be arcseconds.
        xshift_arcseconds[i] = xshift_keep[i].value * m.scale['x'] * u.arcsec
        yshift_arcseconds[i] = yshift_keep[i].value * m.scale['y'] * u.arcsec

    return {"x": xshift_arcseconds, "y": yshift_arcseconds}


# Coalignment by matching a template
def mapcube_coalign_by_match_template(mc, template=None, layer_index=0,
                                      func=_default_fmap_function, clip=True,
                                      shift=None):
>>>>>>> bd2cfc2a
    """
    Co-register the layers in a mapcube according to a template taken from
    that mapcube.  This method REQUIRES that scikit-image be installed.
    When using this functionality, it is a good idea to check that the
    shifts that were applied to were reasonable and expected.  One way of
    checking this is to animate the original mapcube, animate the coaligned
    mapcube, and compare the differences you see to the calculated shifts.


    Parameters
    ----------
    mc : `sunpy.map.MapCube`
        A mapcube of shape (ny, nx, nt), where nt is the number of layers in
        the mapcube.
    template : {None | sunpy.map.Map | ndarray}
        The template used in the matching.  If an ndarray is passed, the
        ndarray has to have two dimensions.
    layer_index : int
        The template is assumed to refer to the map in the mapcube indexed by
        the value of "layer_index".  Displacements of all maps in the mapcube
        are assumed to be relative to this layer.  The displacements of the
        template relative to this layer are therefore (0, 0).
    func : function
        A function which is applied to the data values before the coalignment
        method is applied.  This can be useful in coalignment, because it is
        sometimes better to co-align on a function of the data rather than the
        data itself.  The calculated shifts are applied to the original data.
        Examples of useful functions to consider for EUV images are the
        logarithm or the square root.  The function is of the form
        func = F(data).  The default function ensures that the data are
        floats.
    clip : bool
        If True, then clip off x, y edges in the datacube that are potentially
        affected by edges effects.
<<<<<<< HEAD
    return_displacements_only : bool
        If True return ONLY the x and y displacements applied to the input
        data in units of arcseconds.  The return value is a dictionary of the
        form {"x": xdisplacement, "y": ydisplacement}.
    apply_displacements : {None | dict}
        If not None, then use the displacements supplied by the user.  Must be
        in the same format as that returned using the
        return_displacements_only option.  Can be used when you want to appl
        the same displacements to multiple mapcubes.
    with_displacements : bool
        If True, return the x and y displacements applied to the input data in
        the same format as that returned using the return_displacements_only
        option, along with the coaligned mapcube.  The format of the return is
        (mapcube, displacements).

    Returns
    -------
    output : {`sunpy.map.MapCube` | dict | tuple}
        The results of the mapcube coalignment.  The output depends on the
        value of the parameters "return_displacements_only" and
        "with_displacements".
=======
    shift : dict
        A dictionary with two keys, 'x' and 'y'.  Key 'x' is an astropy
        quantities array of corresponding to the amount of shift in the
        x-direction (in arcseconds, assuming the helio-projective
        Cartesian co-ordinate system) that is applied to the input
        mapcube.  Key 'y' is an astropy quantities array of corresponding
        to the amount of shift in the y-direction (in arcseconds, assuming
        the helio-projective Cartesian co-ordinate system) that is
        applied to the input mapcube. The number of elements in each array
        must be the same as the number of maps in the mapcube.  If a shift
        is passed in to the function, that shift is applied to the input
        mapcube and the template matching algorithm is not used.

    Returns
    -------
    output : `sunpy.map.MapCube`
        A mapcube that has co-aligned by matching the template.
>>>>>>> bd2cfc2a

    Examples
    --------
    >>> import numpy as np
    >>> from sunpy.image.coalignment import mapcube_coalign_by_match_template as mc_coalign
    >>> coaligned_mc = mc_coalign(mc)
    >>> coaligned_mc = mc_coalign(mc, layer_index=-1)
    >>> coaligned_mc = mc_coalign(mc, clip=False)
    >>> coaligned_mc = mc_coalign(mc, template=sunpy_map)
    >>> coaligned_mc = mc_coalign(mc, template=two_dimensional_ndarray)
    >>> coaligned_mc = mc_coalign(mc, func=np.log)
    """

    # Number of maps
    nt = len(mc.maps)

    # Storage for the pixel shifts and the shifts in arcseconds
    xshift_keep = np.zeros(nt) * u.pix
    yshift_keep = np.zeros_like(xshift_keep)

<<<<<<< HEAD
    # Use the displacements supplied
    if apply_displacements is not None:
        xshift_arcseconds = apply_displacements["x"].to('arcsec').value
        yshift_arcseconds = apply_displacements["y"].to('arcsec').value
        for i, m in enumerate(mc.maps):
            xshift_keep[i] = xshift_arcseconds[i] / m.scale['x']
            yshift_keep[i] = yshift_arcseconds[i] / m.scale['y']
    else:
        xshift_arcseconds = np.zeros_like(xshift_keep)
        yshift_arcseconds = np.zeros_like(xshift_keep)

        # Calculate a template.  If no template is passed then define one
        # from the the index layer.
        if template is None:
            tplate = mc.maps[layer_index].data[ny / 4: 3 * ny / 4,
                                             nx / 4: 3 * nx / 4]
        elif isinstance(template, GenericMap):
            tplate = template.data
        elif isinstance(template, np.ndarray):
            tplate = template
        else:
            raise ValueError('Invalid template.')

        # Apply the function to the template
        tplate = func(tplate)

        # Match the template and calculate shifts
        for i, m in enumerate(mc.maps):
            # Get the next 2-d data array
            this_layer = func(m.data)

            # Calculate the y and x shifts in pixels
            yshift, xshift = calculate_shift(this_layer, tplate)

            # Keep shifts in pixels
            yshift_keep[i] = yshift.value
            xshift_keep[i] = xshift.value

        # Calculate shifts relative to the template layer
        yshift_keep = yshift_keep - yshift_keep[layer_index]
        xshift_keep = xshift_keep - xshift_keep[layer_index]

        for i, m in enumerate(mc.maps):
            # Calculate the shifts required in physical units, which are
            # presumed to be arcseconds.
            xshift_arcseconds[i] = xshift_keep[i] * m.scale['x']
            yshift_arcseconds[i] = yshift_keep[i] * m.scale['y']

    # Return only the displacements
    if return_displacements_only:
        return {"x": xshift_arcseconds * u.arcsec,
                "y": yshift_arcseconds * u.arcsec}

    # Apply the shifts
    newmc = apply_shifts(mc, -yshift_keep * u.pix, -xshift_keep * u.pix,
                         clip=clip)

    # Return the mapcube, or optionally, the mapcube and the displacements
    # used to create the mapcube.
    if with_displacements:
        return newmc, {"x": xshift_arcseconds * u.arcsec, "y": yshift_arcseconds * u.arcsec}
    else:
        return newmc
=======
    if shift is None:
        shifts = calculate_match_template_shift(mc, template=template,
                                                layer_index=layer_index,
                                                func=func)
        xshift_arcseconds = shifts['x']
        yshift_arcseconds = shifts['y']
    else:
        xshift_arcseconds = shift['x']
        yshift_arcseconds = shift['y']

    # Calculate the pixel shifts
    for i, m in enumerate(mc):
        xshift_keep[i] = (xshift_arcseconds[i].to('arcsec').value / m.scale['x']) * u.pix
        yshift_keep[i] = (yshift_arcseconds[i].to('arcsec').value / m.scale['y']) * u.pix

    # Apply the shifts and return the coaligned mapcube
    return apply_shifts(mc, -yshift_keep, -xshift_keep, clip=clip)
>>>>>>> bd2cfc2a
<|MERGE_RESOLUTION|>--- conflicted
+++ resolved
@@ -28,10 +28,6 @@
 # SunPy imports
 from sunpy.map.mapbase import GenericMap
 import sunpy.map
-<<<<<<< HEAD
-from sunpy.util import quantity_input
-=======
->>>>>>> bd2cfc2a
 
 __author__ = 'J. Ireland'
 
@@ -82,11 +78,7 @@
 #
 # Remove the edges of a datacube
 #
-<<<<<<< HEAD
-@quantity_input(yclips=u.pix, xclips=u.pix)
-=======
 @u.quantity_input(yclips=u.pix, xclips=u.pix)
->>>>>>> bd2cfc2a
 def clip_edges(data, yclips, xclips):
     """
     Clips off the y and x edges of a 2d array according to a list of pixel
@@ -118,11 +110,7 @@
 # Return the upper and lower clipping values for the y and x directions an
 # input set of pixel shifts y and x
 #
-<<<<<<< HEAD
-@quantity_input(y=u.pix, x=u.pix)
-=======
 @u.quantity_input(y=u.pix, x=u.pix)
->>>>>>> bd2cfc2a
 def calculate_clipping(y, x):
     """
     Return the upper and lower clipping values for the y and x directions.
@@ -356,11 +344,7 @@
     return repaired_image
 
 
-<<<<<<< HEAD
-@quantity_input(yshift=u.pix, xshift=u.pix)
-=======
 @u.quantity_input(yshift=u.pix, xshift=u.pix)
->>>>>>> bd2cfc2a
 def apply_shifts(mc, yshift, xshift, clip=True):
     """
     Apply a set of pixel shifts to a mapcube, and return a new mapcube.
@@ -410,14 +394,6 @@
     return sunpy.map.Map(newmc_list, cube=True)
 
 
-<<<<<<< HEAD
-# Coalignment by matching a template
-def mapcube_coalign_by_match_template(mc, template=None, layer_index=0,
-                               func=_default_fmap_function, clip=True,
-                               return_displacements_only=False,
-                               apply_displacements=None,
-                               with_displacements=False):
-=======
 def calculate_match_template_shift(mc, template=None, layer_index=0,
                                    func=_default_fmap_function):
     """
@@ -512,7 +488,6 @@
 def mapcube_coalign_by_match_template(mc, template=None, layer_index=0,
                                       func=_default_fmap_function, clip=True,
                                       shift=None):
->>>>>>> bd2cfc2a
     """
     Co-register the layers in a mapcube according to a template taken from
     that mapcube.  This method REQUIRES that scikit-image be installed.
@@ -547,29 +522,6 @@
     clip : bool
         If True, then clip off x, y edges in the datacube that are potentially
         affected by edges effects.
-<<<<<<< HEAD
-    return_displacements_only : bool
-        If True return ONLY the x and y displacements applied to the input
-        data in units of arcseconds.  The return value is a dictionary of the
-        form {"x": xdisplacement, "y": ydisplacement}.
-    apply_displacements : {None | dict}
-        If not None, then use the displacements supplied by the user.  Must be
-        in the same format as that returned using the
-        return_displacements_only option.  Can be used when you want to appl
-        the same displacements to multiple mapcubes.
-    with_displacements : bool
-        If True, return the x and y displacements applied to the input data in
-        the same format as that returned using the return_displacements_only
-        option, along with the coaligned mapcube.  The format of the return is
-        (mapcube, displacements).
-
-    Returns
-    -------
-    output : {`sunpy.map.MapCube` | dict | tuple}
-        The results of the mapcube coalignment.  The output depends on the
-        value of the parameters "return_displacements_only" and
-        "with_displacements".
-=======
     shift : dict
         A dictionary with two keys, 'x' and 'y'.  Key 'x' is an astropy
         quantities array of corresponding to the amount of shift in the
@@ -587,7 +539,6 @@
     -------
     output : `sunpy.map.MapCube`
         A mapcube that has co-aligned by matching the template.
->>>>>>> bd2cfc2a
 
     Examples
     --------
@@ -608,71 +559,6 @@
     xshift_keep = np.zeros(nt) * u.pix
     yshift_keep = np.zeros_like(xshift_keep)
 
-<<<<<<< HEAD
-    # Use the displacements supplied
-    if apply_displacements is not None:
-        xshift_arcseconds = apply_displacements["x"].to('arcsec').value
-        yshift_arcseconds = apply_displacements["y"].to('arcsec').value
-        for i, m in enumerate(mc.maps):
-            xshift_keep[i] = xshift_arcseconds[i] / m.scale['x']
-            yshift_keep[i] = yshift_arcseconds[i] / m.scale['y']
-    else:
-        xshift_arcseconds = np.zeros_like(xshift_keep)
-        yshift_arcseconds = np.zeros_like(xshift_keep)
-
-        # Calculate a template.  If no template is passed then define one
-        # from the the index layer.
-        if template is None:
-            tplate = mc.maps[layer_index].data[ny / 4: 3 * ny / 4,
-                                             nx / 4: 3 * nx / 4]
-        elif isinstance(template, GenericMap):
-            tplate = template.data
-        elif isinstance(template, np.ndarray):
-            tplate = template
-        else:
-            raise ValueError('Invalid template.')
-
-        # Apply the function to the template
-        tplate = func(tplate)
-
-        # Match the template and calculate shifts
-        for i, m in enumerate(mc.maps):
-            # Get the next 2-d data array
-            this_layer = func(m.data)
-
-            # Calculate the y and x shifts in pixels
-            yshift, xshift = calculate_shift(this_layer, tplate)
-
-            # Keep shifts in pixels
-            yshift_keep[i] = yshift.value
-            xshift_keep[i] = xshift.value
-
-        # Calculate shifts relative to the template layer
-        yshift_keep = yshift_keep - yshift_keep[layer_index]
-        xshift_keep = xshift_keep - xshift_keep[layer_index]
-
-        for i, m in enumerate(mc.maps):
-            # Calculate the shifts required in physical units, which are
-            # presumed to be arcseconds.
-            xshift_arcseconds[i] = xshift_keep[i] * m.scale['x']
-            yshift_arcseconds[i] = yshift_keep[i] * m.scale['y']
-
-    # Return only the displacements
-    if return_displacements_only:
-        return {"x": xshift_arcseconds * u.arcsec,
-                "y": yshift_arcseconds * u.arcsec}
-
-    # Apply the shifts
-    newmc = apply_shifts(mc, -yshift_keep * u.pix, -xshift_keep * u.pix,
-                         clip=clip)
-
-    # Return the mapcube, or optionally, the mapcube and the displacements
-    # used to create the mapcube.
-    if with_displacements:
-        return newmc, {"x": xshift_arcseconds * u.arcsec, "y": yshift_arcseconds * u.arcsec}
-    else:
-        return newmc
-=======
     if shift is None:
         shifts = calculate_match_template_shift(mc, template=template,
                                                 layer_index=layer_index,
@@ -689,5 +575,4 @@
         yshift_keep[i] = (yshift_arcseconds[i].to('arcsec').value / m.scale['y']) * u.pix
 
     # Apply the shifts and return the coaligned mapcube
-    return apply_shifts(mc, -yshift_keep, -xshift_keep, clip=clip)
->>>>>>> bd2cfc2a
+    return apply_shifts(mc, -yshift_keep, -xshift_keep, clip=clip)