repos:
  - repo: https://github.com/PyCQA/docformatter
    rev: v1.7.5
    hooks:
      - id: docformatter
        args: ["--in-place", "--pre-summary-newline", "--make-summary-multi"]
  - repo: https://github.com/PyCQA/autoflake
    rev: v2.3.1
    hooks:
      - id: autoflake
<<<<<<< HEAD
        args:
          [
            "--in-place",
            "--remove-all-unused-imports",
            "--remove-unused-variable",
          ]
        exclude: ".*(.fits|.fts|.fit|.txt|tca.*|extern.*|.rst|.md|docs/conf.py)$"
  - repo: https://github.com/charliermarsh/ruff-pre-commit
    rev: "v0.3.4"
    hooks:
      - id: ruff
        args: ["--fix", "--unsafe-fixes"]
      - id: ruff-format
  - repo: https://github.com/pre-commit/pre-commit-hooks
    rev: v4.5.0
    hooks:
=======
        args: ['--in-place', '--remove-all-unused-imports', '--remove-unused-variable']
        exclude: ".*(.fits|.fts|.fit|.txt|tca.*|extern.*|.rst|.md)$"
  - repo: https://github.com/astral-sh/ruff-pre-commit
    rev: 'v0.3.5'
    hooks:
      - id: ruff
        args: ['--fix']
  -   repo: https://github.com/psf/black
      rev: 24.3.0
      hooks:
      - id: black
        exclude: ".*(.fits|.fts|.fit|.txt|.csv)$"
  -   repo: https://github.com/PyCQA/isort
      rev: 5.13.2
      hooks:
      - id: isort
        exclude: ".*(.fits|.fts|.fit|.txt|.csv)$"
  -   repo: https://github.com/pre-commit/pre-commit-hooks
      rev: v4.5.0
      hooks:
>>>>>>> 76322c31
      - id: check-ast
      - id: check-case-conflict
      - id: trailing-whitespace
        exclude: ".*(.fits|.fts|.fit|.txt|.csv)$"
      - id: mixed-line-ending
        exclude: ".*(.fits|.fts|.fit|.txt|.csv)$"
      - id: end-of-file-fixer
        exclude: ".*(.fits|.fts|.fit|.txt|.csv)$"
      - id: check-yaml
      - id: debug-statements
  - repo: https://github.com/codespell-project/codespell
    rev: v2.2.6
    hooks:
      - id: codespell
        additional_dependencies:
          - tomli
  - repo: https://github.com/pre-commit/mirrors-mypy
<<<<<<< HEAD
    rev: "v1.9.0"
=======
    rev: 'v1.9.0'
>>>>>>> 76322c31
    hooks:
      - id: mypy
        additional_dependencies: ["types-setuptools"]
ci:
  autofix_prs: false
  autoupdate_schedule: "quarterly"<|MERGE_RESOLUTION|>--- conflicted
+++ resolved
@@ -8,7 +8,6 @@
     rev: v2.3.1
     hooks:
       - id: autoflake
-<<<<<<< HEAD
         args:
           [
             "--in-place",
@@ -17,7 +16,7 @@
           ]
         exclude: ".*(.fits|.fts|.fit|.txt|tca.*|extern.*|.rst|.md|docs/conf.py)$"
   - repo: https://github.com/charliermarsh/ruff-pre-commit
-    rev: "v0.3.4"
+    rev: "v0.3.5"
     hooks:
       - id: ruff
         args: ["--fix", "--unsafe-fixes"]
@@ -25,28 +24,6 @@
   - repo: https://github.com/pre-commit/pre-commit-hooks
     rev: v4.5.0
     hooks:
-=======
-        args: ['--in-place', '--remove-all-unused-imports', '--remove-unused-variable']
-        exclude: ".*(.fits|.fts|.fit|.txt|tca.*|extern.*|.rst|.md)$"
-  - repo: https://github.com/astral-sh/ruff-pre-commit
-    rev: 'v0.3.5'
-    hooks:
-      - id: ruff
-        args: ['--fix']
-  -   repo: https://github.com/psf/black
-      rev: 24.3.0
-      hooks:
-      - id: black
-        exclude: ".*(.fits|.fts|.fit|.txt|.csv)$"
-  -   repo: https://github.com/PyCQA/isort
-      rev: 5.13.2
-      hooks:
-      - id: isort
-        exclude: ".*(.fits|.fts|.fit|.txt|.csv)$"
-  -   repo: https://github.com/pre-commit/pre-commit-hooks
-      rev: v4.5.0
-      hooks:
->>>>>>> 76322c31
       - id: check-ast
       - id: check-case-conflict
       - id: trailing-whitespace
@@ -64,11 +41,7 @@
         additional_dependencies:
           - tomli
   - repo: https://github.com/pre-commit/mirrors-mypy
-<<<<<<< HEAD
     rev: "v1.9.0"
-=======
-    rev: 'v1.9.0'
->>>>>>> 76322c31
     hooks:
       - id: mypy
         additional_dependencies: ["types-setuptools"]
